class TeslaAPI:

  import json
  import re
  import requests
  import time

  carApiLastErrorTime = 0
  carApiBearerToken   = ''
  carApiRefreshToken  = ''
  carApiTokenExpireTime = time.time()
  carApiLastStartOrStopChargeTime = 0
  carApiLastChargeLimitApplyTime = 0
  lastChargeLimitApplied = 0
  lastChargeCheck     = 0
  chargeUpdateInterval = 1800
  carApiVehicles      = []
  config              = None
  debugLevel          = 0
  master              = None
  minChargeLevel      = -1

  # Transient errors are ones that usually disappear if we retry the car API
  # command a minute or less later.
  # 'vehicle unavailable:' sounds like it implies the car is out of connection
  # range, but I once saw it returned by drive_state after wake_up returned
  # 'online'. In that case, the car is reachable, but drive_state failed for some
  # reason. Thus we consider it a transient error.
  # Error strings below need only match the start of an error response such as:
  # {'response': None, 'error_description': '',
  # 'error': 'operation_timedout for txid `4853e3ad74de12733f8cc957c9f60040`}'}
  carApiTransientErrors = ['upstream internal error',
                           'operation_timedout',
                           'vehicle unavailable']

  # Define minutes between retrying non-transient errors.
  carApiErrorRetryMins = 10

  def __init__(self, master):
    self.master = master
    try:
        self.config = master.config
        self.debugLevel = self.config['config']['debugLevel']
        self.minChargeLevel = self.config['config']['minChargeLevel']
        self.chargeUpdateInterval = self.config['config'].get('cloudUpdateInterval', 1800)
    except KeyError:
        pass

  def addVehicle(self, json):
    self.carApiVehicles.append(CarApiVehicle(json, self, self.config))
    return True

  def car_api_available(self, email = None, password = None, charge = None, applyLimit = None):
    now = self.time.time()
    apiResponseDict = {}

    if(self.getCarApiRetryRemaining()):
        # It's been under carApiErrorRetryMins minutes since the car API
        # generated an error. To keep strain off Tesla's API servers, wait
        # carApiErrorRetryMins mins till we try again. This delay could be
        # reduced if you feel the need. It's mostly here to deal with unexpected
        # errors that are hopefully transient.
        # https://teslamotorsclub.com/tmc/threads/model-s-rest-api.13410/page-114#post-2732052
        # says he tested hammering the servers with requests as fast as possible
        # and was automatically blacklisted after 2 minutes. Waiting 30 mins was
        # enough to clear the blacklist. So at this point it seems Tesla has
        # accepted that third party apps use the API and deals with bad behavior
        # automatically.
        self.master.debugLog(6, "TeslaAPI  ", 'Car API disabled for ' + str(self.getCarApiRetryRemaining()) + ' more seconds due to recent error.')
        return False
    else:
        self.master.debugLog(8, "TeslaAPI  ", "Entering car_api_available - next step is to query Tesla API")

    # Tesla car API info comes from https://timdorr.docs.apiary.io/
    if(self.getCarApiBearerToken() == '' or self.getCarApiTokenExpireTime() - now < 30*24*60*60):
        req = None
        apiResponse = b''
        client_id = '81527cff06843c8634fdc09e8ac0abefb46ac849f38fe1e431c2ef2106796384'
        client_secret = 'c7257eb71a564034f9419ee651c7d0e5f7aa6bfbd18bafb5c5c033b093bb2fa3'
        url = 'https://owner-api.teslamotors.com/oauth/token'
        headers = None
        data = None

        # If we don't have a bearer token or our refresh token will expire in
        # under 30 days, get a new bearer token.  Refresh tokens expire in 45
        # days when first issued, so we'll get a new token every 15 days.
        if(self.getCarApiRefreshToken() != ''):
            headers = {
              'accept': 'application/json',
              'Content-Type': 'application/json'
            }
            data = {
              'client_id': client_id,
              'client_secret': client_secret,
              'grant_type': 'refresh_token',
              'refresh_token': self.getCarApiRefreshToken()
            }
            self.master.debugLog(8, "TeslaAPI  ", "Attempting token refresh")

        elif(email != None and password != None):
            headers = {
              'accept': 'application/json',
              'Content-Type': 'application/json'
            }
            data = {
              'client_id': client_id,
              'client_secret': client_secret,
              'grant_type': 'password',
              'email': email,
              'password': password
            }
            self.master.debugLog(8, "TeslaAPI  ", "Attempting password auth")

        if(headers and data):
            try:
                req = self.requests.post(url, headers = headers, json = data)
                self.master.debugLog(2, "TeslaAPI  ", 'Car API request' + str(req))
                # Example response:
                # b'{"access_token":"4720d5f980c9969b0ca77ab39399b9103adb63ee832014fe299684201929380","token_type":"bearer","expires_in":3888000,"refresh_token":"110dd4455437ed351649391a3425b411755a213aa815171a2c6bfea8cc1253ae","created_at":1525232970}'

                apiResponseDict = self.json.loads(req.text)
            except:
                pass
        else:
            self.master.debugLog(2, "TeslaAPI  ", 'Car API request is empty')


        try:
            self.master.debugLog(4, "TeslaAPI  ", 'Car API auth response' + str(apiResponseDict))
            self.setCarApiBearerToken(apiResponseDict['access_token'])
            self.setCarApiRefreshToken(apiResponseDict['refresh_token'])
            self.setCarApiTokenExpireTime(now + apiResponseDict['expires_in'])
        except KeyError:
            self.master.debugLog(2, "TeslaAPI  ", "ERROR: Can't access Tesla car via API.  Please log in again via web interface.")
            self.updateCarApiLastErrorTime()
            # Instead of just setting carApiLastErrorTime, erase tokens to
            # prevent further authorization attempts until user enters password
            # on web interface. I feel this is safer than trying to log in every
            # ten minutes with a bad token because Tesla might decide to block
            # remote access to your car after too many authorization errors.
            self.setCarApiBearerToken("")
            self.setCarApiRefreshToken("")

        self.master.saveSettings()

    if(self.getCarApiBearerToken() != ''):
        if(self.getVehicleCount() < 1):
            url = "https://owner-api.teslamotors.com/api/1/vehicles"
            headers = {
              'accept': 'application/json',
              'Authorization': 'Bearer ' + self.getCarApiBearerToken()
            }
            try:
                req = self.requests.get(url, headers = headers)
                self.master.debugLog(8, "TeslaAPI  ", 'Car API cmd ' + str(req))
                apiResponseDict = self.json.loads(req.text)
            except:
                self.master.debugLog(1, "TeslaAPI  ", "Failed to make API call " + url)
                self.master.debugLog(6, "TeslaAPI  ", "Response: " + req.text)
                pass

            try:
                self.master.debugLog(10, "TeslaAPI  ", 'Car API vehicle list' + str(apiResponseDict) + '\n')

                for i in range(0, apiResponseDict['count']):
                    self.addVehicle(apiResponseDict['response'][i])
            except (KeyError, TypeError):
                # This catches cases like trying to access
                # apiResponseDict['response'] when 'response' doesn't exist in
                # apiResponseDict.
                self.master.debugLog(2, "TeslaAPI  ", "ERROR: Can't get list of vehicles via Tesla car API.  Will try again in " + str(self.getCarApiErrorRetryMins()) + " minutes.")
                self.updateCarApiLastErrorTime()
                return False

        needSleep = False
        if(self.getVehicleCount() > 0 and (charge or applyLimit)):
            # Wake cars if needed
            for vehicle in self.getCarApiVehicles():
                if(charge == True and vehicle.stopAskingToStartCharging):
                    # Vehicle is in a state (complete or charging) already
                    # which doesn't make sense for us to keep requesting it
                    # to start charging, so we will stop.
                    self.master.debugLog(11, "TeslaAPI  ", "Don't repeatedly request API to charge "
                        + vehicle.name + ", because vehicle.stopAskingToStartCharging "
                        + " == True - it has already been requested.")
                    continue

                if(applyLimit == True and vehicle.stopTryingToApplyLimit):
                    self.master.debugLog(11, "TeslaAPI  ", "Don't wake " + vehicle.name
                              + " to set the charge limit - it has already been set")
                    continue

                if(self.getCarApiRetryRemaining()):
                    # It's been under carApiErrorRetryMins minutes since the car
                    # API generated an error on this vehicle. Don't send it more
                    # commands yet.
                    self.master.debugLog(11, "TeslaAPI  ", "Don't send commands to " + vehicle.name
                              + " because it returned an error in the last "
                              + str(self.getCarApiErrorRetryMins()) + " minutes.")
                    continue

                if(vehicle.ready()):
                    continue

                if(now - vehicle.lastWakeAttemptTime <= vehicle.delayNextWakeAttempt):
                    self.master.debugLog(10, "TeslaAPI  ", "car_api_available returning False because we are still delaying "
                              + str(vehicle.delayNextWakeAttempt) + " seconds after the last failed wake attempt.")
                    return False

                # It's been delayNextWakeAttempt seconds since we last failed to
                # wake the car, or it's never been woken. Wake it.
                vehicle.lastWakeAttemptTime = now
                url = "https://owner-api.teslamotors.com/api/1/vehicles/"
                url = url + str(vehicle.ID) + "/wake_up"

                headers = {
                  'accept': 'application/json',
                  'Authorization': 'Bearer ' + self.getCarApiBearerToken()
                }
                try:
                    req = self.requests.post(url, headers = headers)
                    self.master.debugLog(8, "TeslaAPI  ", 'Car API cmd' + str(req))
                    apiResponseDict = self.json.loads(req.text)
                except:
                    pass

                state = 'error'
                self.master.debugLog(10, "TeslaAPI  ", 'Car API wake car response' + str(apiResponseDict))
                try:
                    state = apiResponseDict['response']['state']

                except (KeyError, TypeError):
                    # This catches unexpected cases like trying to access
                    # apiResponseDict['response'] when 'response' doesn't exist
                    # in apiResponseDict.
                    state = 'error'

                if(state == 'online'):
                    # With max power saving settings, car will almost always
                    # report 'asleep' or 'offline' the first time it's sent
                    # wake_up.  Rarely, it returns 'online' on the first wake_up
                    # even when the car has not been contacted in a long while.
                    # I suspect that happens when we happen to query the car
                    # when it periodically awakens for some reason.
                    vehicle.firstWakeAttemptTime = 0
                    vehicle.delayNextWakeAttempt = 0
                    # Don't alter vehicle.lastWakeAttemptTime because
                    # vehicle.ready() uses it to return True if the last wake
                    # was under 2 mins ago.
                    needSleep = True
                else:
                    if(vehicle.firstWakeAttemptTime == 0):
                        vehicle.firstWakeAttemptTime = now

                    if(state == 'asleep' or state == 'waking'):
                        if(now - vehicle.firstWakeAttemptTime <= 10*60):
                            # http://visibletesla.com has a 'force wakeup' mode
                            # that sends wake_up messages once every 5 seconds
                            # 15 times. This generally manages to wake my car if
                            # it's returning 'asleep' state, but I don't think
                            # there is any reason for 5 seconds and 15 attempts.
                            # The car did wake in two tests with that timing,
                            # but on the third test, it had not entered online
                            # mode by the 15th wake_up and took another 10+
                            # seconds to come online. In general, I hear relays
                            # in the car clicking a few seconds after the first
                            # wake_up but the car does not enter 'waking' or
                            # 'online' state for a random period of time. I've
                            # seen it take over one minute, 20 sec.
                            #
                            # I interpret this to mean a car in 'asleep' mode is
                            # still receiving car API messages and will start
                            # to wake after the first wake_up, but it may take
                            # awhile to finish waking up. Therefore, we try
                            # waking every 30 seconds for the first 10 mins.
                            vehicle.delayNextWakeAttempt = 30;
                        elif(now - vehicle.firstWakeAttemptTime <= 70*60):
                            # Cars in 'asleep' state should wake within a
                            # couple minutes in my experience, so we should
                            # never reach this point. If we do, try every 5
                            # minutes for the next hour.
                            vehicle.delayNextWakeAttempt = 5*60;
                        else:
                            # Car hasn't woken for an hour and 10 mins. Try
                            # again in 15 minutes. We'll show an error about
                            # reaching this point later.
                            vehicle.delayNextWakeAttempt = 15*60;
                    elif(state == 'offline'):
                        if(now - vehicle.firstWakeAttemptTime <= 31*60):
                            # A car in offline state is presumably not connected
                            # wirelessly so our wake_up command will not reach
                            # it. Instead, the car wakes itself every 20-30
                            # minutes and waits some period of time for a
                            # message, then goes back to sleep. I'm not sure
                            # what the period of time is, so I tried sending
                            # wake_up every 55 seconds for 16 minutes but the
                            # car failed to wake.
                            # Next I tried once every 25 seconds for 31 mins.
                            # This worked after 19.5 and 19.75 minutes in 2
                            # tests but I can't be sure the car stays awake for
                            # 30secs or if I just happened to send a command
                            # during a shorter period of wakefulness.
                            vehicle.delayNextWakeAttempt = 25;

                            # I've run tests sending wake_up every 10-30 mins to
                            # a car in offline state and it will go hours
                            # without waking unless you're lucky enough to hit
                            # it in the brief time it's waiting for wireless
                            # commands. I assume cars only enter offline state
                            # when set to max power saving mode, and even then,
                            # they don't always enter the state even after 8
                            # hours of no API contact or other interaction. I've
                            # seen it remain in 'asleep' state when contacted
                            # after 16.5 hours, but I also think I've seen it in
                            # offline state after less than 16 hours, so I'm not
                            # sure what the rules are or if maybe Tesla contacts
                            # the car periodically which resets the offline
                            # countdown.
                            #
                            # I've also seen it enter 'offline' state a few
                            # minutes after finishing charging, then go 'online'
                            # on the third retry every 55 seconds.  I suspect
                            # that might be a case of the car briefly losing
                            # wireless connection rather than actually going
                            # into a deep sleep.
                            # 'offline' may happen almost immediately if you
                            # don't have the charger plugged in.
                    else:
                        # Handle 'error' state.
                        if(now - vehicle.firstWakeAttemptTime <= 60*60):
                            # We've tried to wake the car for less than an
                            # hour.
                            foundKnownError = False
                            if('error' in apiResponseDict):
                                error = apiResponseDict['error']
                                for knownError in self.getCarApiTransientErrors():
                                    if(knownError == error[0:len(knownError)]):
                                        foundKnownError = True
                                        break

                            if(foundKnownError):
                                # I see these errors often enough that I think
                                # it's worth re-trying in 1 minute rather than
                                # waiting 5 minutes for retry in the standard
                                # error handler.
                                vehicle.delayNextWakeAttempt = 60;
                            else:
                                # by the API servers being down, car being out of
                                # range, or by something I can't anticipate. Try
                                # waking the car every 5 mins.
                                vehicle.delayNextWakeAttempt = 5*60;
                        else:
                            # Car hasn't woken for over an hour. Try again
                            # in 15 minutes. We'll show an error about this
                            # later.
                            vehicle.delayNextWakeAttempt = 15*60;

                    if(state == 'error'):
                        self.master.debugLog(1, "TeslaAPI  ", "Car API wake car failed with unknown response.  " + "Will try again in " + str(vehicle.delayNextWakeAttempt) + " seconds.")
                    else:
                        self.master.debugLog(1, "TeslaAPI  ", "Car API wake car failed.  State remains: '"
                                + state + "'.  Will try again in "
                                + str(vehicle.delayNextWakeAttempt) + " seconds.")

                if(vehicle.firstWakeAttemptTime > 0
                   and now - vehicle.firstWakeAttemptTime > 60*60):
                    # It should never take over an hour to wake a car.  If it
                    # does, ask user to report an error.
                    self.master.debugLog(1, "TeslaAPI  ", "ERROR: We have failed to wake a car from '"
                        + state + "' state for %.1f hours.\n" \
                          "Please private message user CDragon at " \
                          "http://teslamotorsclub.com with a copy of this error. " \
                          "Also include this: %s" % (
                          ((now - vehicle.firstWakeAttemptTime) / 60 / 60),
                          str(apiResponseDict)))

    if(now - self.getCarApiLastErrorTime() < (self.getCarApiErrorRetryMins()*60) or self.getCarApiBearerToken() == ''):
        self.master.debugLog(8, "TeslaAPI  ", "car_api_available returning False because of recent carApiLasterrorTime "
                + str(now - self.getCarApiLastErrorTime()) + " or empty carApiBearerToken '"
                + self.getCarApiBearerToken() + "'")
        return False

    # We return True to indicate there was no error that prevents running
    # car API commands and that we successfully got a list of vehicles.
    # True does not indicate that any vehicle is actually awake and ready
    # for commands.
    self.master.debugLog(8, "TeslaAPI  ", "car_api_available returning True")

    if(needSleep):
        # If you send charge_start/stop less than 1 second after calling
        # update_location(), the charge command usually returns:
        #   {'response': {'result': False, 'reason': 'could_not_wake_buses'}}
        # I'm not sure if the same problem exists when sending commands too
        # quickly after we send wake_up.  I haven't seen a problem sending a
        # command immediately, but it seems safest to sleep 5 seconds after
        # waking before sending a command.
        self.time.sleep(5);

    return True

  def is_location_home(self, lat, lon):

    if(self.master.getHomeLatLon()[0] == 10000):
        self.master.debugLog(1, "TeslaAPI  ", "Home location for vehicles has never been set.  " +
                "We'll assume home is where we found the first vehicle currently parked.  " +
                "Home set to lat=" + str(lat) + ", lon=" +
                str(lon))
        self.master.setHomeLat(lat)
        self.master.setHomeLon(lon)
        self.master.saveSettings()
        return True

    # 1 lat or lon = ~364488.888 feet. The exact feet is different depending
    # on the value of latitude, but this value should be close enough for
    # our rough needs.
    # 1/364488.888 * 10560 = 0.0289.
    # So if vehicle is within 0289 lat and lon of homeLat/Lon,
    # it's within ~10560 feet (2 miles) of home and we'll consider it to be
    # at home.
    # I originally tried using 0.00548 (~2000 feet) but one night the car
    # consistently reported being 2839 feet away from home despite being
    # parked in the exact spot I always park it.  This is very odd because
    # GPS is supposed to be accurate to within 12 feet.  Tesla phone app
    # also reports the car is not at its usual address.  I suspect this
    # is another case of a bug that's been causing car GPS to freeze  the
    # last couple months.
    if(abs(self.master.getHomeLatLon()[0] - lat) > 0.0289
       or abs(self.master.getHomeLatLon()[1] - lon) > 0.0289):
        return False

    return True

  def car_api_charge(self, charge):
    # Do not call this function directly.  Call by using background thread:
    # queue_background_task({'cmd':'charge', 'charge':<True/False>})

    now = self.time.time()
    apiResponseDict = {}
    if(not charge):
        # Whenever we are going to tell vehicles to stop charging, set
        # vehicle.stopAskingToStartCharging = False on all vehicles.
        for vehicle in self.getCarApiVehicles():
            vehicle.stopAskingToStartCharging = False

    if(now - self.getLastStartOrStopChargeTime() < 60):
        # Don't start or stop more often than once a minute
        self.master.debugLog(11, "TeslaAPI  ", 'car_api_charge return because under 60 sec since last carApiLastStartOrStopChargeTime')
        return 'error'

    if(self.car_api_available(charge = charge) == False):
        self.master.debugLog(8, "TeslaAPI  ", 'car_api_charge return because car_api_available() == False')
        return 'error'

    startOrStop = 'start' if charge else 'stop'
    result = 'success'
    self.master.debugLog(8, "TeslaAPI  ", "startOrStop is set to " + str(startOrStop))

    for vehicle in self.getCarApiVehicles():
        if(charge and vehicle.stopAskingToStartCharging):
            self.master.debugLog(8, "TeslaAPI  ", "Don't charge vehicle " + vehicle.name
                      + " because vehicle.stopAskingToStartCharging == True")
            continue

        if(vehicle.ready(wake = charge) == False):
            continue

        if(vehicle.update_charge(wake = False) and vehicle.batteryLevel < self.minChargeLevel ):
            # If the vehicle's charge state is lower than the configured minimum,
            #   don't stop it from charging, even if we'd otherwise not charge.
            continue

        # Only update carApiLastStartOrStopChargeTime if car_api_available() managed
        # to wake cars.  Setting this prevents any command below from being sent
        # more than once per minute.
        self.updateLastStartOrStopChargeTime()

        if(self.config['config']['onlyChargeMultiCarsAtHome'] and self.getVehicleCount() > 1):
            # When multiple cars are enrolled in the car API, only start/stop
            # charging cars parked at home.

            if(vehicle.update_location() == False):
                result = 'error'
                continue

            if(not vehicle.atHome):
                # Vehicle is not at home, so don't change its charge state.
                self.master.debugLog(1, "TeslaAPI  ", vehicle.name +
                          ' is not at home.  Do not ' + startOrStop + ' charge.')
                continue

            # If you send charge_start/stop less than 1 second after calling
            # update_location(), the charge command usually returns:
            #   {'response': {'result': False, 'reason': 'could_not_wake_buses'}}
            # Waiting 2 seconds seems to consistently avoid the error, but let's
            # wait 5 seconds in case of hardware differences between cars.
            time.sleep(5)

        url = "https://owner-api.teslamotors.com/api/1/vehicles/"
        url = url + str(vehicle.ID) + "/command/charge_" + startOrStop
        headers = {
          'accept': 'application/json',
          'Authorization': 'Bearer ' + self.getCarApiBearerToken()
        }

        # Retry up to 3 times on certain errors.
        for retryCount in range(0, 3):
            try:
                req = self.requests.post(url, headers = headers)
                self.master.debugLog(8, "TeslaAPI  ", 'Car API cmd' + str(req))
                apiResponseDict = self.json.loads(req.text)
            except:
                pass

            try:
                self.master.debugLog(4, "TeslaAPI  ", vehicle.name + ": " + startOrStop + ' charge response' + str(apiResponseDict))
                # Responses I've seen in apiResponseDict:
                # Car is done charging:
                #   {'response': {'result': False, 'reason': 'complete'}}
                # Car wants to charge but may not actually be charging. Oddly, this
                # is the state reported when car is not plugged in to a charger!
                # It's also reported when plugged in but charger is not offering
                # power or even when the car is in an error state and refuses to
                # charge.
                #   {'response': {'result': False, 'reason': 'charging'}}
                # Car not reachable:
                #   {'response': None, 'error_description': '', 'error': 'vehicle unavailable: {:error=>"vehicle unavailable:"}'}
                # This weird error seems to happen randomly and re-trying a few
                # seconds later often succeeds:
                #   {'response': {'result': False, 'reason': 'could_not_wake_buses'}}
                # I've seen this a few times on wake_up, charge_start, and drive_state:
                #   {'error': 'upstream internal error', 'response': None, 'error_description': ''}
                # I've seen this once on wake_up:
                #   {'error': 'operation_timedout for txid `4853e3ad74de12733f8cc957c9f60040`}', 'response': None, 'error_description': ''}
                # Start or stop charging success:
                #   {'response': {'result': True, 'reason': ''}}
                if(apiResponseDict['response'] == None):
                    if('error' in apiResponseDict):
                        foundKnownError = False
                        error = apiResponseDict['error']
                        for knownError in self.getCarApiTransientErrors():
                            if(knownError == error[0:len(knownError)]):
                                # I see these errors often enough that I think
                                # it's worth re-trying in 1 minute rather than
                                # waiting carApiErrorRetryMins minutes for retry
                                # in the standard error handler.
                                self.master.debugLog(1, "TeslaAPI  ", "Car API returned '"
                                          + error
                                          + "' when trying to start charging.  Try again in 1 minute.")
                                time.sleep(60)
                                foundKnownError = True
                                break
                        if(foundKnownError):
                            continue

                    # This generally indicates a significant error like 'vehicle
                    # unavailable', but it's not something I think the caller can do
                    # anything about, so return generic 'error'.
                    result = 'error'
                    # Don't send another command to this vehicle for
                    # carApiErrorRetryMins mins.
                    vehicle.lastErrorTime = now
                elif(apiResponseDict['response']['result'] == False):
                    if(charge):
                        reason = apiResponseDict['response']['reason']
                        if(reason == 'complete' or reason == 'charging'):
                            # We asked the car to charge, but it responded that
                            # it can't, either because it's reached target
                            # charge state (reason == 'complete'), or it's
                            # already trying to charge (reason == 'charging').
                            # In these cases, it won't help to keep asking it to
                            # charge, so set vehicle.stopAskingToStartCharging =
                            # True.
                            #
                            # Remember, this only means at least one car in the
                            # list wants us to stop asking and we don't know
                            # which car in the list is connected to our TWC.
                            self.master.debugLog(1, "TeslaAPI  ", 'Vehicle ' + vehicle.name
                                      + ' is done charging or already trying to charge.  Stop asking to start charging.')
                            vehicle.stopAskingToStartCharging = True
                        else:
                            # Car was unable to charge for some other reason, such
                            # as 'could_not_wake_buses'.
                            if(reason == 'could_not_wake_buses'):
                                # This error often happens if you call
                                # charge_start too quickly after another command
                                # like drive_state. Even if you delay 5 seconds
                                # between the commands, this error still comes
                                # up occasionally. Retrying often succeeds, so
                                # wait 5 secs and retry.
                                # If all retries fail, we'll try again in a
                                # minute because we set
                                # carApiLastStartOrStopChargeTime = now earlier.
                                time.sleep(5)
                                continue
                            else:
                                # Start or stop charge failed with an error I
                                # haven't seen before, so wait
                                # carApiErrorRetryMins mins before trying again.
                                self.master.debugLog(1, "TeslaAPI  ", 'ERROR "' + reason + '" when trying to ' +
                                      startOrStop + ' car charging via Tesla car API.  Will try again later.' +
                                      "\nIf this error persists, please private message user CDragon at http://teslamotorsclub.com with a copy of this error.")
                                result = 'error'
                                vehicle.lastErrorTime = now

            except (KeyError, TypeError):
                # This catches cases like trying to access
                # apiResponseDict['response'] when 'response' doesn't exist in
                # apiResponseDict.
                self.master.debugLog(1, "TeslaAPI  ", 'ERROR: Failed to ' + startOrStop
                      + ' car charging via Tesla car API.  Will try again later.')
                vehicle.lastErrorTime = now
            break

    if(self.config['config']['debugLevel'] >= 1 and self.getLastStartOrStopChargeTime() == now):
        print(time_now() + ': Car API ' + startOrStop + ' charge result: ' + result)

    return result

  def applyChargeLimit(self, limit, checkArrival=False, checkDeparture=False):

    if(self.car_api_available() == False):
        self.master.debugLog(8, "TeslaAPI  ", 'applyChargeLimit return because car_api_available() == False')
        return 'error'

    now = self.time.time()
    if( not checkArrival and not checkDeparture and
        now - self.carApiLastChargeLimitApplyTime < 60):
        # Don't change limits more often than once a minute
        self.master.debugLog(11, "TeslaAPI  ", 'applyChargeLimit return because under 60 sec since last carApiLastChargeLimitApplyTime')
        return 'error'

    # We need to try to apply limits if:
    #   - We think the car is at home and the limit has changed
    #   - We think the car is at home and we've been asked to check for departures
    #   - We think the car is at home and we notice it gone
    #   - We think the car is away from home and we've been asked to check for arrivals
    # 
    # We do NOT opportunistically check for arrivals, because that would be a
    # continuous API poll.
    for vehicle in self.carApiVehicles:
        (found, target) = self.master.getNormalChargeLimit(vehicle.ID)
        if((found and (
                limit != self.lastChargeLimitApplied or
                checkDeparture or
                (vehicle.update_location(wake=False) and not vehicle.atHome))) or
            (not found and limit != -1 and checkArrival)):
            vehicle.stopTryingToApplyLimit = False

    if(self.car_api_available(applyLimit = True) == False):
        self.master.debugLog(8, "TeslaAPI  ", 'applyChargeLimit return because car_api_available() == False')
        return 'error'

    if self.lastChargeLimitApplied != limit:
        if limit != -1:
            self.master.debugLog(2, "TeslaAPI  ", 'Attempting to apply limit of ' + str(limit) + '% to all vehicles at home')
        else:
            self.master.debugLog(2, "TeslaAPI  ", 'Attempting to restore charge limits for all vehicles at home')
        self.lastChargeLimitApplied = limit

    self.carApiLastChargeLimitApplyTime = now

    for vehicle in self.carApiVehicles:
        if( vehicle.stopTryingToApplyLimit or not vehicle.ready() ):
            continue

        located = vehicle.update_location()
        (found, target) = self.master.getNormalChargeLimit(vehicle.ID)
        forgetVehicle = False
        if( not found and located and vehicle.atHome ):
            self.master.debugLog(2, "TeslaAPI  ", vehicle.name + ' has arrived')
            if( vehicle.update_charge() ):
                self.master.saveNormalChargeLimit(vehicle.ID, vehicle.chargeLimit)
            else:
                # We failed to read the "normal" limit; don't risk changing it.
                continue
        if( found and located and not vehicle.atHome ):
            self.master.debugLog(2, "TeslaAPI  ", vehicle.name + ' has departed')
            forgetVehicle = True

        if( limit == -1 or (located and not vehicle.atHome) ):
            # We're removing any applied limit
            if(found):
                if( vehicle.apply_charge_limit(target) ):
                    self.master.debugLog(2, "TeslaAPI  ", 'Restoring ' + vehicle.name + ' to charge limit ' + str(target) + '%')
                    vehicle.stopTryingToApplyLimit = True
                    if( forgetVehicle ):
                        self.master.removeNormalChargeLimit(vehicle.ID)
            else:
                vehicle.stopTryingToApplyLimit = True
<<<<<<< HEAD
        elif vehicle.apply_charge_limit(limit):
            self.master.debugLog(2, "TeslaAPI  ", 'Set ' + vehicle.name + ' to charge limit of ' + str(limit) + '%')
            vehicle.stopTryingToApplyLimit = True
=======
        else:
            # We're applying a new limit
            if( not found ):
                if( vehicle.update_charge() ):
                    self.master.saveNormalChargeLimit(vehicle.ID, vehicle.chargeLimit)
                else:
                    # We failed to read the "normal" limit; don't risk changing it.
                    continue

            vehicle.stopTryingToApplyLimit = vehicle.apply_charge_limit(limit)
    
    if checkArrival:
        self.updateChargeAtHome()
>>>>>>> c4662a54

  def getCarApiBearerToken(self):
    return self.carApiBearerToken

  def getCarApiErrorRetryMins(self):
    return self.carApiErrorRetryMins

  def getCarApiLastErrorTime(self):
    return self.carApiLastErrorTime

  def getCarApiRefreshToken(self):
    return self.carApiRefreshToken

  def getCarApiRetryRemaining(self, vehicleLast = 0):
    # Calculate the amount of time remaining until the API can be queried
    # again. This is the api backoff time minus the difference between now
    # and the last error time

    # The optional vehicleLast parameter allows passing the last error time
    # for an individual vehicle, rather than the entire API.
    lastError = self.getCarApiLastErrorTime()
    if (vehicleLast > 0):
      lastError = vehicleLast

    if (lastError == 0):
      return 0
    else:
      backoff = (self.getCarApiErrorRetryMins()*60)
      lasterrortime = (self.time.time() - lastError)
      if (lasterrortime >= backoff):
        return 0
      else:
        self.master.debugLog(11, "TeslaAPI  ", "Backoff is " + str(backoff) + ", lasterror delta is " + str(lasterrortime) + ", last error was " + str(lastError))
        return int(backoff - lasterrortime)

  def getCarApiTransientErrors(self):
    return self.carApiTransientErrors

  def getCarApiTokenExpireTime(self):
    return self.carApiTokenExpireTime

  def getLastStartOrStopChargeTime(self):
    return int(self.carApiLastStartOrStopChargeTime)

  def getVehicleCount(self):
    # Returns the number of currently tracked vehicles
    return int(len(self.carApiVehicles))

  def getCarApiVehicles(self):
    return self.carApiVehicles

  def setCarApiBearerToken(self, token=None):
    if token:
      self.carApiBearerToken = token
      return True
    else:
      return False

  def setCarApiErrorRetryMins(self, mins):
    self.carApiErrorRetryMins = mins
    return True

  def setCarApiLastErrorTime(self, tstamp):
    self.carApiLastErrorTime = tstamp
    return True

  def setCarApiRefreshToken(self, token):
    self.carApiRefreshToken = token
    return True

  def setCarApiTokenExpireTime(self, value):
    self.carApiTokenExpireTime = value
    return True

  def updateCarApiLastErrorTime(self):
    timestamp = self.time.time()
    self.master.debugLog(8, "TeslaAPI  ", "updateCarApiLastErrorTime() called due to Tesla API Error. Updating timestamp from " + str(self.carApiLastErrorTime) + " to " + str(timestamp))
    self.carApiLastErrorTime = timestamp
    return True

  def updateLastStartOrStopChargeTime(self):
    self.carApiLastStartOrStopChargeTime = self.time.time()
    return True

  def updateChargeAtHome(self):
    for car in self.carApiVehicles:
        if car.atHome:
            car.update_charge(wake=False)
    self.lastChargeCheck = self.time.time()

  @property
  def numCarsAtHome(self):
      return len([car for car in self.carApiVehicles if car.atHome])

  @property
  def minBatteryLevelAtHome(self):
      if self.time.time() - self.lastChargeCheck > self.chargeUpdateInterval:
          self.updateChargeAtHome()
      return min(
          [car.batteryLevel for car in self.carApiVehicles if car.atHome],
          default=10000
      )

class CarApiVehicle:

    import time
    import requests
    import json

    carapi     = None
    config     = None
    debuglevel = 0
    ID         = None
    name       = ''

    firstWakeAttemptTime = 0
    lastWakeAttemptTime = 0
    delayNextWakeAttempt = 0
    lastLimitAttemptTime = 0

    lastErrorTime = 0
    lastDriveStatusTime = 0
    lastChargeStatusTime = 0
    stopAskingToStartCharging = False
    stopTryingToApplyLimit = False

    batteryLevel = 10000
    chargeLimit  = -1
    lat = 10000
    lon = 10000
    atHome = False

    def __init__(self, json, carapi, config):
        self.carapi     = carapi
        self.config     = config
        self.debugLevel = config['config']['debugLevel']
        self.ID         = json['id']
        self.name       = json['display_name']

    def ready(self, wake=True):
        if(self.carapi.getCarApiRetryRemaining(self.lastErrorTime)):
            # It's been under carApiErrorRetryMins minutes since the car API
            # generated an error on this vehicle. Return that car is not ready.
            self.master.debugLog(8, "TeslaAPI  ", self.name
                    + ' not ready because of recent lastErrorTime '
                    + str(self.lastErrorTime))
            return False

        if(wake == False or
           (self.firstWakeAttemptTime == 0 and
            self.time.time() - self.lastWakeAttemptTime < 2*60)):
            # If we need to wake the car, it's been
            # less than 2 minutes since we successfully woke this car, so it
            # should still be awake.  Tests on my car in energy saver mode show
            # it returns to sleep state about two minutes after the last command
            # was issued.  Times I've tested: 1:35, 1:57, 2:30
            return True

        self.carapi.master.debugLog(8, "TeslaVehic", self.name + " not ready because it wasn't woken in the last 2 minutes.")
        return False

    def get_car_api(self, url, wake=True):
        if(self.ready(wake) == False):
            return (False, None)

        apiResponseDict = {}

        headers = {
          'accept': 'application/json',
          'Authorization': 'Bearer ' + self.carapi.getCarApiBearerToken()
        }

        # Retry up to 3 times on certain errors.
        for retryCount in range(0, 3):
            try:
                req = self.requests.get(url, headers = headers)
                self.carapi.master.debugLog(8, "TeslaVehic", 'Car API cmd' + str(req))
                apiResponseDict = self.json.loads(req.text)
                # This error can happen here as well:
                #   {'response': {'reason': 'could_not_wake_buses', 'result': False}}
                # This one is somewhat common:
                #   {'response': None, 'error': 'vehicle unavailable: {:error=>"vehicle unavailable:"}', 'error_description': ''}
            except:
                pass

            try:
                self.carapi.master.debugLog(10, "TeslaVehic", 'Car API vehicle status' + str(apiResponseDict))

                if('error' in apiResponseDict):
                    foundKnownError = False
                    error = apiResponseDict['error']

                    # If we opted not to wake the vehicle, unavailable is expected.
                    # Don't keep trying if that happens.
                    unavailable = 'vehicle unavailable'
                    if(wake == False and unavailable == error[0:len(unavailable)]):
                        return (False, None)
                    for knownError in self.carapi.getCarApiTransientErrors():
                        if(knownError == error[0:len(knownError)]):
                            # I see these errors often enough that I think
                            # it's worth re-trying in 1 minute rather than
                            # waiting carApiErrorRetryMins minutes for retry
                            # in the standard error handler.
                            self.carapi.master.debugLog(1, "TeslaVehic", "Car API returned '" + error
                                      + "' when trying to get status.  Try again in 1 minute.")
                            self.time.sleep(60)
                            foundKnownError = True
                            break
                    if(foundKnownError):
                        continue

                response = apiResponseDict['response']

                # A successful call to drive_state will not contain a
                # response['reason'], so we check if the 'reason' key exists.
                if('reason' in response and response['reason'] == 'could_not_wake_buses'):
                    # Retry after 5 seconds.  See notes in car_api_charge where
                    # 'could_not_wake_buses' is handled.
                    self.time.sleep(5)
                    continue
            except (KeyError, TypeError):
                # This catches cases like trying to access
                # apiResponseDict['response'] when 'response' doesn't exist in
                # apiResponseDict.
                self.carapi.master.debugLog(1, "TeslaVehic", "ERROR: Can't access vehicle status for " + self.name + \
                          ".  Will try again later.")
                self.lastErrorTime = self.time.time()
                return (False, None)

            return (True, response)

    def update_location(self, wake=True):

        url = "https://owner-api.teslamotors.com/api/1/vehicles/"
        url = url + str(self.ID) + "/data_request/drive_state"

        now = self.time.time()

        if (now - self.lastDriveStatusTime < (60 if wake else 3600)):
            return True

        (result, response) = self.get_car_api(url, wake)

        if result:
            self.lastDriveStatusTime = self.time.time()
            self.lat = response['latitude']
            self.lon = response['longitude']
            self.atHome = self.carapi.is_location_home(self.lat, self.lon)

        return result

    def update_charge(self, wake = True):
        url = "https://owner-api.teslamotors.com/api/1/vehicles/"
        url = url + str(self.ID) + "/data_request/charge_state"

        now = self.time.time()

        if (now - self.lastChargeStatusTime < 60):
            return True

        (result, response) = self.get_car_api(url, wake=wake)

        if result:
            self.lastChargeStatusTime = self.time.time()
            self.chargeLimit = response['charge_limit_soc']
            self.batteryLevel = response['battery_level']

        return result

    def apply_charge_limit(self, limit):
        if(self.stopTryingToApplyLimit):
            return True

        now = self.time.time()

        if( now - self.lastLimitAttemptTime <= 300
            or self.carapi.getCarApiRetryRemaining(self.lastErrorTime)):
            return False

        if( self.ready() == False):
            return False

        self.lastLimitAttemptTime = now

        url = "https://owner-api.teslamotors.com/api/1/vehicles/"
        url = url + str(self.ID) + "/command/set_charge_limit"

        headers = {
            'accept': 'application/json',
            'Authorization': 'Bearer ' + self.carapi.getCarApiBearerToken()
        }
        body = {
            'percent': limit
        }

        for retryCount in range(0, 3):
            try:
                req = self.requests.post(url, headers = headers, json = body)
                self.carapi.master.debugLog(8, "TeslaVehic", 'Car API cmd' + str(req))

                apiResponseDict = self.json.loads(req.text)
            except:
                pass

            result = False
            reason = ''
            try:
                result = apiResponseDict['response']['result']
                reason = apiResponseDict['response']['reason']
            except (KeyError, TypeError):
                # This catches unexpected cases like trying to access
                # apiResponseDict['response'] when 'response' doesn't exist
                # in apiResponseDict.
                result = False

            if(result == True or reason == 'already_set'):
                self.stopTryingToApplyLimit = True
                return True
            elif(reason == 'could_not_wake_buses'):
                time.sleep(5)
                continue
            elif(apiResponseDict['response'] == None):
                if('error' in apiResponseDict):
                    foundKnownError = False
                    error = apiResponseDict['error']
                    for knownError in self.carapi.getCarApiTransientErrors():
                        if(knownError == error[0:len(knownError)]):
                            # I see these errors often enough that I think
                            # it's worth re-trying in 1 minute rather than
                            # waiting carApiErrorRetryMins minutes for retry
                            # in the standard error handler.
                            self.carapi.master.debugLog(1, "TeslaVehic", "Car API returned '"
                                        + error
                                        + "' when trying to set charge limit.  Try again in 1 minute.")
                            time.sleep(60)
                            foundKnownError = True
                            break
                    if(foundKnownError):
                        continue
            else:
                self.lastErrorTime = now


        return False<|MERGE_RESOLUTION|>--- conflicted
+++ resolved
@@ -687,25 +687,12 @@
                         self.master.removeNormalChargeLimit(vehicle.ID)
             else:
                 vehicle.stopTryingToApplyLimit = True
-<<<<<<< HEAD
         elif vehicle.apply_charge_limit(limit):
             self.master.debugLog(2, "TeslaAPI  ", 'Set ' + vehicle.name + ' to charge limit of ' + str(limit) + '%')
             vehicle.stopTryingToApplyLimit = True
-=======
-        else:
-            # We're applying a new limit
-            if( not found ):
-                if( vehicle.update_charge() ):
-                    self.master.saveNormalChargeLimit(vehicle.ID, vehicle.chargeLimit)
-                else:
-                    # We failed to read the "normal" limit; don't risk changing it.
-                    continue
-
-            vehicle.stopTryingToApplyLimit = vehicle.apply_charge_limit(limit)
-    
+
     if checkArrival:
         self.updateChargeAtHome()
->>>>>>> c4662a54
 
   def getCarApiBearerToken(self):
     return self.carApiBearerToken
