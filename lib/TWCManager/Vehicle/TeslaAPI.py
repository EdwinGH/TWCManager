import base64
import hashlib
import os
import re
import requests
import time
from urllib.parse import parse_qs


class TeslaAPI:
    import json

    authURL = "https://auth.tesla.com/oauth2/v3/authorize"
    callbackURL = "https://auth.tesla.com/void/callback"
    carApiLastErrorTime = 0
    carApiBearerToken = ""
    carApiRefreshToken = ""
    carApiTokenExpireTime = time.time()
    carApiLastStartOrStopChargeTime = 0
    carApiLastChargeLimitApplyTime = 0
    clientID = "81527cff06843c8634fdc09e8ac0abefb46ac849f38fe1e431c2ef2106796384"
    clientSecret = "c7257eb71a564034f9419ee651c7d0e5f7aa6bfbd18bafb5c5c033b093bb2fa3"
    lastChargeLimitApplied = 0
    lastChargeCheck = 0
    chargeUpdateInterval = 1800
    carApiVehicles = []
    config = None
    debugLevel = 0
    master = None
    maxLoginRetries = 10
    minChargeLevel = -1
    refreshURL = "https://owner-api.teslamotors.com/oauth/token"
    verifier = ""

    # Transient errors are ones that usually disappear if we retry the car API
    # command a minute or less later.
    # 'vehicle unavailable:' sounds like it implies the car is out of connection
    # range, but I once saw it returned by drive_state after wake_up returned
    # 'online'. In that case, the car is reachable, but drive_state failed for some
    # reason. Thus we consider it a transient error.
    # Error strings below need only match the start of an error response such as:
    # {'response': None, 'error_description': '',
    # 'error': 'operation_timedout for txid `4853e3ad74de12733f8cc957c9f60040`}'}
    carApiTransientErrors = [
        "upstream internal error",
        "operation_timedout",
        "vehicle unavailable",
    ]

    # Define minutes between retrying non-transient errors.
    carApiErrorRetryMins = 10

    def __init__(self, master):
        self.master = master
        try:
            self.config = master.config
            self.debugLevel = self.config["config"].get("debugLevel", 1)
            self.minChargeLevel = self.config["config"].get("minChargeLevel", -1)
            self.chargeUpdateInterval = self.config["config"].get(
                "cloudUpdateInterval", 1800
            )
        except KeyError:
            pass

    def addVehicle(self, json):
        self.carApiVehicles.append(CarApiVehicle(json, self, self.config))
        return True

    def apiLogin(self, email, password):

        # GET parameters are used both for phase 1 and phase 2
        params = None

        for attempt in range(self.maxLoginRetries):

            self.verifier = base64.urlsafe_b64encode(os.urandom(86)).rstrip(b"=")
            challenge = base64.urlsafe_b64encode(
                hashlib.sha256(self.verifier).digest()
            ).rstrip(b"=")
            state = (
                base64.urlsafe_b64encode(os.urandom(16)).rstrip(b"=").decode("utf-8")
            )

            params = (
                ("client_id", "ownerapi"),
                ("code_challenge", challenge),
                ("code_challenge_method", "S256"),
                ("redirect_uri", self.callbackURL),
                ("response_type", "code"),
                ("scope", "openid email offline_access"),
                ("state", state),
            )

            session = requests.Session()
            resp = session.get(self.authURL, params=params)

            if resp.ok and "<title>" in resp.text:
                self.master.debugLog(
                    6,
                    "TeslaAPI",
                    "Tesla Auth form fetch success, attempt: " + str(attempt),
                )
                break
            else:
                self.master.debugLog(
                    6,
                    "TeslaAPI",
                    "Tesla auth form fetch failed, attempt: " + str(attempt),
                )

            time.sleep(3)
        else:
            self.master.debugLog(
                2,
                "TeslaAPI",
                "Wasn't able to find authentication form after "
                + str(attempt)
                + " attempts",
            )
            return "Phase1Error"

        csrf = re.search(r'name="_csrf".+value="([^"]+)"', resp.text).group(1)
        transaction_id = re.search(
            r'name="transaction_id".+value="([^"]+)"', resp.text
        ).group(1)

        if not csrf or not transaction_id:
            # These two parameters are required for Phase 1 (Authentication) auth
            # If they are missing, we raise an appropriate error to the user's attention
            return "Phase1Error"

        data = {
            "_csrf": csrf,
            "_phase": "authenticate",
            "_process": "1",
            "transaction_id": transaction_id,
            "cancel": "",
            "identity": email,
            "credential": password,
        }

        for attempt in range(self.maxLoginRetries):
            resp = session.post(
                self.authURL, params=params, data=data, allow_redirects=False
            )
            if resp.ok and (resp.status_code == 302 or "<title>" in resp.text):
                self.master.debugLog(
                    2,
                    "TeslaAPI",
                    "Posted auth form successfully after " + str(attempt) + " attempts",
                )
                break
            time.sleep(3)
        else:
            self.master.debugLog(
                2,
                "TeslaAPI",
                "Wasn't able to post authentication form after "
                + str(attempt)
                + " attempts",
            )
            return "Phase2Error"

        if resp.status_code == 200 and "/mfa/verify" in resp.text:
            # This account is using MFA, redirect to MFA code entry page
            return "MFA"

        try:
            code = parse_qs(resp.headers["location"])[self.callbackURL + "?code"]
        except KeyError:
            return "Phase2ErrorTip"

        data = {
            "grant_type": "authorization_code",
            "client_id": "ownerapi",
            "code_verifier": self.verifier.decode("utf-8"),
            "code": code,
            "redirect_uri": self.callbackURL,
        }

        resp = session.post("https://auth.tesla.com/oauth2/v3/token", json=data)
        access_token = resp.json()["access_token"]

        headers = {"authorization": "bearer " + access_token}

        data = {
            "grant_type": "urn:ietf:params:oauth:grant-type:jwt-bearer",
            "client_id": self.clientID,
        }
        resp = session.post(
            "https://owner-api.teslamotors.com/oauth/token", headers=headers, json=data
        )
        try:
            self.setCarApiBearerToken(resp.json()["access_token"])
            self.setCarApiRefreshToken(resp.json()["refresh_token"])
            self.setCarApiTokenExpireTime(time.time() + resp.json()["expires_in"])
            self.master.queue_background_task({"cmd": "saveSettings"})

        except KeyError:
            self.master.debugLog(
                2,
                "TeslaAPI",
                "ERROR: Can't access Tesla car via API.  Please log in again via web interface.",
            )
            self.updateCarApiLastErrorTime()
            # In addition to setting carApiLastErrorTime, erase tokens to
            # prevent further authorization attempts until user enters password
            # on web interface. I feel this is safer than trying to log in every
            # ten minutes with a bad token because Tesla might decide to block
            # remote access to your car after too many authorization errors.
            self.setCarApiBearerToken("")
            self.setCarApiRefreshToken("")
            self.master.queue_background_task({"cmd": "saveSettings"})

    def apiRefresh(self):
        # Refresh tokens expire in 45
        # days when first issued, so we'll get a new token every 15 days.
        headers = {
            "accept": "application/json",
            "Content-Type": "application/json",
        }
        data = {
            "client_id": self.clientID,
            "client_secret": self.clientSecret,
            "grant_type": "refresh_token",
            "refresh_token": self.getCarApiRefreshToken(),
        }
        req = None
        now = time.time()
        try:
            req = requests.post(self.refreshURL, headers=headers, json=data)
            self.master.debugLog(2, "TeslaAPI", "Car API request" + str(req))
            apiResponseDict = self.json.loads(req.text)
        except requests.exceptions.RequestException:
            pass

        try:
            self.master.debugLog(
                4, "TeslaAPI", "Car API auth response" + str(apiResponseDict)
            )
            self.setCarApiBearerToken(apiResponseDict["access_token"])
            self.setCarApiRefreshToken(apiResponseDict["refresh_token"])
            self.setCarApiTokenExpireTime(now + apiResponseDict["expires_in"])
            self.master.queue_background_task({"cmd": "saveSettings"})

        except KeyError:
            self.master.debugLog(
                2,
                "TeslaAPI",
                "ERROR: Can't access Tesla car via API.  Please log in again via web interface.",
            )
            self.updateCarApiLastErrorTime()
            # Instead of just setting carApiLastErrorTime, erase tokens to
            # prevent further authorization attempts until user enters password
            # on web interface. I feel this is safer than trying to log in every
            # ten minutes with a bad token because Tesla might decide to block
            # remote access to your car after too many authorization errors.
            self.setCarApiBearerToken("")
            self.setCarApiRefreshToken("")
            self.master.queue_background_task({"cmd": "saveSettings"})

    def car_api_available(
            self, email=None, password=None, charge=None, applyLimit=None
    ):
        now = time.time()
        needSleep = False
        apiResponseDict = {}

        if self.getCarApiRetryRemaining():
            # It's been under carApiErrorRetryMins minutes since the car API
            # generated an error. To keep strain off Tesla's API servers, wait
            # carApiErrorRetryMins mins till we try again. This delay could be
            # reduced if you feel the need. It's mostly here to deal with unexpected
            # errors that are hopefully transient.
            # https://teslamotorsclub.com/tmc/threads/model-s-rest-api.13410/page-114#post-2732052
            # says he tested hammering the servers with requests as fast as possible
            # and was automatically blacklisted after 2 minutes. Waiting 30 mins was
            # enough to clear the blacklist. So at this point it seems Tesla has
            # accepted that third party apps use the API and deals with bad behavior
            # automatically.
            self.master.debugLog(
                6,
                "TeslaAPI",
                "Car API disabled for "
                + str(self.getCarApiRetryRemaining())
                + " more seconds due to recent error.",
            )
            return False
        else:
            self.master.debugLog(
                8,
                "TeslaAPI",
                "Entering car_api_available - next step is to query Tesla API",
            )

        # Authentiate to Tesla API
        if (
                self.getCarApiBearerToken() == ""
                or self.getCarApiTokenExpireTime() - now < 30 * 24 * 60 * 60
        ):
            if self.getCarApiRefreshToken() != "":
                headers = {
                    "accept": "application/json",
                    "Content-Type": "application/json",
                }
                data = {
                    "client_id": self.clientID,
                    "client_secret": self.clientSecret,
                    "grant_type": "refresh_token",
                    "refresh_token": self.getCarApiRefreshToken(),
                }
                self.master.debugLog(8, "TeslaAPI", "Attempting token refresh")
                self.apiRefresh()

            elif email is not None and password is not None:
                self.master.debugLog(8, "TeslaAPI", "Attempting password auth")
                ret = self.apiLogin(email, password)

                # If any string is returned, we redirect to it. This helps with MFA login flow
                if (
                        str(ret) != "True"
                        and str(ret) != "False"
                        and str(ret) != ""
                        and str(ret) != "None"
                ):
                    return ret

        if self.getCarApiBearerToken() != "":
            if self.getVehicleCount() < 1:
                url = "https://owner-api.teslamotors.com/api/1/vehicles"
                headers = {
                    "accept": "application/json",
                    "Authorization": "Bearer " + self.getCarApiBearerToken(),
                }
                try:
                    req = requests.get(url, headers=headers)
                    self.master.debugLog(
                        8, "TeslaAPI", "Car API cmd vehicles " + str(req)
                    )
                    apiResponseDict = self.json.loads(req.text)
                except requests.exceptions.RequestException:
                    self.master.debugLog(
                        1, "TeslaAPI", "Failed to make API call " + url
                    )
                    self.master.debugLog(6, "TeslaAPI", "Response: " + req.text)
                    pass

                try:
                    self.master.debugLog(
                        10,
                        "TeslaAPI",
                        "Car API vehicle list" + str(apiResponseDict) + "\n",
                    )

                    for i in range(0, apiResponseDict["count"]):
                        self.addVehicle(apiResponseDict["response"][i])
                    self.resetCarApiLastErrorTime()
                except (KeyError, TypeError):
                    # This catches cases like trying to access
                    # apiResponseDict['response'] when 'response' doesn't exist in
                    # apiResponseDict.
                    self.master.debugLog(
                        2,
                        "TeslaAPI",
                        "ERROR: Can't get list of vehicles via Tesla car API.  Will try again in "
                        + str(self.getCarApiErrorRetryMins())
                        + " minutes.",
                    )
                    self.updateCarApiLastErrorTime()
                    return False

            if self.getVehicleCount() > 0 and (charge or applyLimit):
                # Wake cars if needed
                for vehicle in self.getCarApiVehicles():
                    if charge is True and vehicle.stopAskingToStartCharging:
                        # Vehicle is in a state (complete or charging) already
                        # which doesn't make sense for us to keep requesting it
                        # to start charging, so we will stop.
                        self.master.debugLog(
                            11,
                            "TeslaAPI",
                            "Don't repeatedly request API to charge "
                            + vehicle.name
                            + ", because vehicle.stopAskingToStartCharging "
                            + " == True - it has already been requested.",
                        )
                        continue

                    if applyLimit is True and vehicle.stopTryingToApplyLimit:
                        self.master.debugLog(
                            11,
                            "TeslaAPI",
                            "Don't wake "
                            + vehicle.name
                            + " to set the charge limit - it has already been set",
                        )
                        continue

                    if self.getCarApiRetryRemaining():
                        # It's been under carApiErrorRetryMins minutes since the car
                        # API generated an error on this vehicle. Don't send it more
                        # commands yet.
                        self.master.debugLog(
                            11,
                            "TeslaAPI",
                            "Don't send commands to "
                            + vehicle.name
                            + " because it returned an error in the last "
                            + str(self.getCarApiErrorRetryMins())
                            + " minutes.",
                        )
                        continue

                    if vehicle.ready():
                        continue

                    if now - vehicle.lastAPIAccessTime <= vehicle.delayNextWakeAttempt:
                        self.master.debugLog(
                            10,
                            "TeslaAPI",
                            "car_api_available returning False because we are still delaying "
                            + str(vehicle.delayNextWakeAttempt)
                            + " seconds after the last failed wake attempt.",
                        )
                        return False

                    # It's been delayNextWakeAttempt seconds since we last failed to
                    # wake the car, or it's never been woken. Wake it.
                    vehicle.lastAPIAccessTime = now
                    url = "https://owner-api.teslamotors.com/api/1/vehicles/"
                    url = url + str(vehicle.ID) + "/wake_up"

                    headers = {
                        "accept": "application/json",
                        "Authorization": "Bearer " + self.getCarApiBearerToken(),
                    }
                    try:
                        req = requests.post(url, headers=headers)
                        self.master.debugLog(
                            8, "TeslaAPI", "Car API cmd wake_up" + str(req)
                        )
                        apiResponseDict = self.json.loads(req.text)
                    except requests.exceptions.RequestException:
                        pass

                    state = "error"
                    self.master.debugLog(
                        10,
                        "TeslaAPI",
                        "Car API wake car response" + str(apiResponseDict),
                    )
                    try:
                        state = apiResponseDict["response"]["state"]
                        self.resetCarApiLastErrorTime()

                    except (KeyError, TypeError):
                        # This catches unexpected cases like trying to access
                        # apiResponseDict['response'] when 'response' doesn't exist
                        # in apiResponseDict.
                        state = "error"

                    if state == "online":
                        # With max power saving settings, car will almost always
                        # report 'asleep' or 'offline' the first time it's sent
                        # wake_up.  Rarely, it returns 'online' on the first wake_up
                        # even when the car has not been contacted in a long while.
                        # I suspect that happens when we happen to query the car
                        # when it periodically awakens for some reason.
                        vehicle.firstWakeAttemptTime = 0
                        vehicle.delayNextWakeAttempt = 0
                        # Don't alter vehicle.lastAPIAccessTime because
                        # vehicle.ready() uses it to return True if the last wake
                        # was under 2 mins ago.
                        needSleep = True
                    else:
                        if vehicle.firstWakeAttemptTime == 0:
                            vehicle.firstWakeAttemptTime = now

                        if state == "asleep" or state == "waking":
                            self.resetCarApiLastErrorTime()
                            if now - vehicle.firstWakeAttemptTime <= 10 * 60:
                                # http://visibletesla.com has a 'force wakeup' mode
                                # that sends wake_up messages once every 5 seconds
                                # 15 times. This generally manages to wake my car if
                                # it's returning 'asleep' state, but I don't think
                                # there is any reason for 5 seconds and 15 attempts.
                                # The car did wake in two tests with that timing,
                                # but on the third test, it had not entered online
                                # mode by the 15th wake_up and took another 10+
                                # seconds to come online. In general, I hear relays
                                # in the car clicking a few seconds after the first
                                # wake_up but the car does not enter 'waking' or
                                # 'online' state for a random period of time. I've
                                # seen it take over one minute, 20 sec.
                                #
                                # I interpret this to mean a car in 'asleep' mode is
                                # still receiving car API messages and will start
                                # to wake after the first wake_up, but it may take
                                # awhile to finish waking up. Therefore, we try
                                # waking every 30 seconds for the first 10 mins.
                                vehicle.delayNextWakeAttempt = 30
                            elif now - vehicle.firstWakeAttemptTime <= 70 * 60:
                                # Cars in 'asleep' state should wake within a
                                # couple minutes in my experience, so we should
                                # never reach this point. If we do, try every 5
                                # minutes for the next hour.
                                vehicle.delayNextWakeAttempt = 5 * 60
                            else:
                                # Car hasn't woken for an hour and 10 mins. Try
                                # again in 15 minutes. We'll show an error about
                                # reaching this point later.
                                vehicle.delayNextWakeAttempt = 15 * 60
                        elif state == "offline":
                            self.resetCarApiLastErrorTime()
                            # In any case it can make sense to wait 5 seconds here.
                            # I had the issue, that the next command was sent too
                            # fast and only a reboot of the Raspberry resultet in
                            # possible reconnect to the API (even the Tesla App
                            # couldn't connect anymore).
                            time.sleep(5)
                            if now - vehicle.firstWakeAttemptTime <= 31 * 60:
                                # A car in offline state is presumably not connected
                                # wirelessly so our wake_up command will not reach
                                # it. Instead, the car wakes itself every 20-30
                                # minutes and waits some period of time for a
                                # message, then goes back to sleep. I'm not sure
                                # what the period of time is, so I tried sending
                                # wake_up every 55 seconds for 16 minutes but the
                                # car failed to wake.
                                # Next I tried once every 25 seconds for 31 mins.
                                # This worked after 19.5 and 19.75 minutes in 2
                                # tests but I can't be sure the car stays awake for
                                # 30secs or if I just happened to send a command
                                # during a shorter period of wakefulness.
                                vehicle.delayNextWakeAttempt = 25

                                # I've run tests sending wake_up every 10-30 mins to
                                # a car in offline state and it will go hours
                                # without waking unless you're lucky enough to hit
                                # it in the brief time it's waiting for wireless
                                # commands. I assume cars only enter offline state
                                # when set to max power saving mode, and even then,
                                # they don't always enter the state even after 8
                                # hours of no API contact or other interaction. I've
                                # seen it remain in 'asleep' state when contacted
                                # after 16.5 hours, but I also think I've seen it in
                                # offline state after less than 16 hours, so I'm not
                                # sure what the rules are or if maybe Tesla contacts
                                # the car periodically which resets the offline
                                # countdown.
                                #
                                # I've also seen it enter 'offline' state a few
                                # minutes after finishing charging, then go 'online'
                                # on the third retry every 55 seconds.  I suspect
                                # that might be a case of the car briefly losing
                                # wireless connection rather than actually going
                                # into a deep sleep.
                                # 'offline' may happen almost immediately if you
                                # don't have the charger plugged in.
                        else:
                            # Handle 'error' state.
<<<<<<< HEAD
                            self.updateCarApiLastErrorTime()
                            if now - vehicle.firstWakeAttemptTime >= 60 * 60:
=======
                            if now - vehicle.firstWakeAttemptTime <= 60 * 60:
                                # We've tried to wake the car for less than an
                                # hour.
                                foundKnownError = False
                                if "error" in apiResponseDict:
                                    error = apiResponseDict["error"]
                                    for knownError in self.getCarApiTransientErrors():
                                        if knownError == error[0: len(knownError)]:
                                            foundKnownError = True
                                            break

                                if foundKnownError:
                                    # I see these errors often enough that I think
                                    # it's worth re-trying in 1 minute rather than
                                    # waiting 5 minutes for retry in the standard
                                    # error handler.
                                    vehicle.delayNextWakeAttempt = 60
                                else:
                                    # by the API servers being down, car being out of
                                    # range, or by something I can't anticipate. Try
                                    # waking the car every 5 mins.
                                    vehicle.delayNextWakeAttempt = 5 * 60
                            else:
>>>>>>> f5ac21a3
                                # Car hasn't woken for over an hour. Try again
                                # in 15 minutes. We'll show an error about this
                                # later.
                                vehicle.delayNextWakeAttempt = 15 * 60

                        if state == "error":
                            self.master.debugLog(
                                1,
                                "TeslaAPI",
                                "Car API wake car failed.  "
                                + "Will try again in "
                                + str(vehicle.delayNextWakeAttempt)
                                + " seconds.",
                            )
                        else:
                            self.master.debugLog(
                                1,
                                "TeslaAPI",
                                "Car API wake car failed.  State remains: '"
                                + state
                                + "'.  Will try again in "
                                + str(vehicle.delayNextWakeAttempt)
                                + " seconds.",
                            )

                    if (
                            vehicle.firstWakeAttemptTime > 0
                            and now - vehicle.firstWakeAttemptTime > 60 * 60
                    ):
                        # It should never take over an hour to wake a car.  If it
                        # does, ask user to report an error.
                        self.master.debugLog(
                            1,
                            "TeslaAPI",
                            "ERROR: We have failed to wake a car from '"
                            + state
                            + "' state for %.1f hours.\n"
<<<<<<< HEAD
                            "Please file an issue at https://github.com/ngardiner/TWCManager/. "
                            "Also include this: %s"
=======
                              "Please private message user CDragon at "
                              "http://teslamotorsclub.com with a copy of this error. "
                              "Also include this: %s"
>>>>>>> f5ac21a3
                            % (
                                ((now - vehicle.firstWakeAttemptTime) / 60 / 60),
                                str(apiResponseDict),
                            ),
                        )

        if (
                now - self.getCarApiLastErrorTime() < (self.getCarApiErrorRetryMins() * 60)
                or self.getCarApiBearerToken() == ""
        ):
            self.master.debugLog(
                8,
                "TeslaAPI",
                "car_api_available returning False because of recent carApiLastErrorTime "
                + str(now - self.getCarApiLastErrorTime())
                + " or empty carApiBearerToken '"
                + self.getCarApiBearerToken()
                + "'",
            )
            return False

        # We return True to indicate there was no error that prevents running
        # car API commands and that we successfully got a list of vehicles.
        # True does not indicate that any vehicle is actually awake and ready
        # for commands.
        self.master.debugLog(8, "TeslaAPI", "car_api_available returning True")

        if needSleep:
            # If you send charge_start/stop less than 1 second after calling
            # update_location(), the charge command usually returns:
            #   {'response': {'result': False, 'reason': 'could_not_wake_buses'}}
            # I'm not sure if the same problem exists when sending commands too
            # quickly after we send wake_up.  I haven't seen a problem sending a
            # command immediately, but it seems safest to sleep 5 seconds after
            # waking before sending a command.
            time.sleep(5)

        return True

    def is_location_home(self, lat, lon):

        if self.master.getHomeLatLon()[0] == 10000:
            self.master.debugLog(
                1,
                "TeslaAPI",
                "Home location for vehicles has never been set.  "
                + "We'll assume home is where we found the first vehicle currently parked.  "
                + "Home set to lat="
                + str(lat)
                + ", lon="
                + str(lon),
            )
            self.master.setHomeLat(lat)
            self.master.setHomeLon(lon)
            self.master.queue_background_task({"cmd": "saveSettings"})
            return True

        # 1 lat or lon = ~364488.888 feet. The exact feet is different depending
        # on the value of latitude, but this value should be close enough for
        # our rough needs.
        # 1/364488.888 * 10560 = 0.0289.
        # So if vehicle is within 0289 lat and lon of homeLat/Lon,
        # it's within ~10560 feet (2 miles) of home and we'll consider it to be
        # at home.
        # I originally tried using 0.00548 (~2000 feet) but one night the car
        # consistently reported being 2839 feet away from home despite being
        # parked in the exact spot I always park it.  This is very odd because
        # GPS is supposed to be accurate to within 12 feet.  Tesla phone app
        # also reports the car is not at its usual address.  I suspect this
        # is another case of a bug that's been causing car GPS to freeze  the
        # last couple months.
        if (
                abs(self.master.getHomeLatLon()[0] - lat) > 0.0289
                or abs(self.master.getHomeLatLon()[1] - lon) > 0.0289
        ):
            return False

        return True

    def car_api_charge(self, charge):
        # Do not call this function directly.  Call by using background thread:
        # queue_background_task({'cmd':'charge', 'charge':<True/False>})

        now = time.time()
        apiResponseDict = {}
        if not charge:
            # Whenever we are going to tell vehicles to stop charging, set
            # vehicle.stopAskingToStartCharging = False on all vehicles.
            for vehicle in self.getCarApiVehicles():
                vehicle.stopAskingToStartCharging = False

        if now - self.getLastStartOrStopChargeTime() < 60:
            # Don't start or stop more often than once a minute
            self.master.debugLog(
                11,
                "TeslaAPI",
                "car_api_charge return because under 60 sec since last carApiLastStartOrStopChargeTime",
            )
            return "error"

        if self.car_api_available(charge=charge) is False:
            self.master.debugLog(
                8,
                "TeslaAPI",
                "car_api_charge return because car_api_available() == False",
            )
            return "error"

        startOrStop = "start" if charge else "stop"
        result = "success"
        self.master.debugLog(8, "TeslaAPI", "startOrStop is set to " + str(startOrStop))

        for vehicle in self.getCarApiVehicles():
            if charge and vehicle.stopAskingToStartCharging:
                self.master.debugLog(
                    8,
                    "TeslaAPI",
                    "Don't charge "
                    + vehicle.name
                    + " because vehicle.stopAskingToStartCharging == True",
                )
                continue

            if not vehicle.ready():
                continue

            if (
                    vehicle.update_charge()
                    and vehicle.batteryLevel < self.minChargeLevel
                    and not charge
            ):
                # If the vehicle's charge state is lower than the configured minimum,
                #   don't stop it from charging, even if we'd otherwise not charge.
                continue

            # Only update carApiLastStartOrStopChargeTime if car_api_available() managed
            # to wake cars.  Setting this prevents any command below from being sent
            # more than once per minute.
            self.updateLastStartOrStopChargeTime()

            if (
                    self.config["config"]["onlyChargeMultiCarsAtHome"]
                    and self.getVehicleCount() > 1
            ):
                # When multiple cars are enrolled in the car API, only start/stop
                # charging cars parked at home.

                if vehicle.update_location() is False:
                    result = "error"
                    continue

                if not vehicle.atHome:
                    # Vehicle is not at home, so don't change its charge state.
                    self.master.debugLog(
                        1,
                        "TeslaAPI",
                        vehicle.name
                        + " is not at home.  Do not "
                        + startOrStop
                        + " charge.",
                    )
                    continue

                # If you send charge_start/stop less than 1 second after calling
                # update_location(), the charge command usually returns:
                #   {'response': {'result': False, 'reason': 'could_not_wake_buses'}}
                # Waiting 2 seconds seems to consistently avoid the error, but let's
                # wait 5 seconds in case of hardware differences between cars.
                time.sleep(5)

            if charge:
                self.applyChargeLimit(self.lastChargeLimitApplied, checkArrival=True)

            url = "https://owner-api.teslamotors.com/api/1/vehicles/"
            url = url + str(vehicle.ID) + "/command/charge_" + startOrStop
            headers = {
                "accept": "application/json",
                "Authorization": "Bearer " + self.getCarApiBearerToken(),
            }

            # Retry up to 3 times on certain errors.
            for _ in range(0, 3):
                try:
                    req = requests.post(url, headers=headers)
                    self.master.debugLog(
                        8,
                        "TeslaAPI",
                        "Car API cmd charge_" + startOrStop + " " + str(req),
                    )
                    apiResponseDict = self.json.loads(req.text)
                except requests.exceptions.RequestException:
                    pass

                try:
                    self.master.debugLog(
                        4,
                        "TeslaAPI",
                        vehicle.name
                        + ": "
                        + startOrStop
                        + " charge response"
                        + str(apiResponseDict),
                    )
                    # Responses I've seen in apiResponseDict:
                    # Car is done charging:
                    #   {'response': {'result': False, 'reason': 'complete'}}
                    # Car wants to charge but may not actually be charging. Oddly, this
                    # is the state reported when car is not plugged in to a charger!
                    # It's also reported when plugged in but charger is not offering
                    # power or even when the car is in an error state and refuses to
                    # charge.
                    #   {'response': {'result': False, 'reason': 'charging'}}
                    # Car not reachable:
                    #   {'response': None, 'error_description': '', 'error': 'vehicle unavailable: {:error=>"vehicle unavailable:"}'}
                    # This weird error seems to happen randomly and re-trying a few
                    # seconds later often succeeds:
                    #   {'response': {'result': False, 'reason': 'could_not_wake_buses'}}
                    # I've seen this a few times on wake_up, charge_start, and drive_state:
                    #   {'error': 'upstream internal error', 'response': None, 'error_description': ''}
                    # I've seen this once on wake_up:
                    #   {'error': 'operation_timedout for txid `4853e3ad74de12733f8cc957c9f60040`}', 'response': None, 'error_description': ''}
                    # Start or stop charging success:
                    #   {'response': {'result': True, 'reason': ''}}
<<<<<<< HEAD
                    if apiResponseDict["response"] == None:
                        # This generally indicates an error like 'vehicle
=======
                    if apiResponseDict["response"] is None:
                        if "error" in apiResponseDict:
                            foundKnownError = False
                            error = apiResponseDict["error"]
                            for knownError in self.getCarApiTransientErrors():
                                if knownError == error[0: len(knownError)]:
                                    # I see these errors often enough that I think
                                    # it's worth re-trying in 1 minute rather than
                                    # waiting carApiErrorRetryMins minutes for retry
                                    # in the standard error handler.
                                    self.master.debugLog(
                                        1,
                                        "TeslaAPI",
                                        "Car API returned '"
                                        + error
                                        + "' when trying to start charging.  Try again in 1 minute.",
                                    )
                                    time.sleep(60)
                                    foundKnownError = True
                                    break
                            if foundKnownError:
                                continue

                        # This generally indicates a significant error like 'vehicle
>>>>>>> f5ac21a3
                        # unavailable', but it's not something I think the caller can do
                        # anything about, so return generic 'error'.
                        result = "error"
                        # Don't send another command to this vehicle for
                        # carApiErrorRetryMins mins.
<<<<<<< HEAD
                        self.updateCarApiLastErrorTime(vehicle)
                    else:
                        if apiResponseDict["response"]["result"] == True:
                            self.resetCarApiLastErrorTime(vehicle)
                        elif charge:
=======
                        vehicle.lastErrorTime = now
                    elif not apiResponseDict["response"]["result"]:
                        if charge:
>>>>>>> f5ac21a3
                            reason = apiResponseDict["response"]["reason"]
                            if reason == "complete" or reason == "charging":
                                # We asked the car to charge, but it responded that
                                # it can't, either because it's reached target
                                # charge state (reason == 'complete'), or it's
                                # already trying to charge (reason == 'charging').
                                # In these cases, it won't help to keep asking it to
                                # charge, so set vehicle.stopAskingToStartCharging =
                                # True.
                                #
                                # Remember, this only means at least one car in the
                                # list wants us to stop asking and we don't know
                                # which car in the list is connected to our TWC.
                                self.master.debugLog(
                                    1,
                                    "TeslaAPI",
                                    vehicle.name
                                    + " is done charging or already trying to charge.  Stop asking to start charging.",
                                )
                                vehicle.stopAskingToStartCharging = True
                                self.resetCarApiLastErrorTime(vehicle)
                            else:
                                # Car was unable to charge for some other reason, such
                                # as 'could_not_wake_buses'.
                                if reason == "could_not_wake_buses":
                                    # This error often happens if you call
                                    # charge_start too quickly after another command
                                    # like drive_state. Even if you delay 5 seconds
                                    # between the commands, this error still comes
                                    # up occasionally. Retrying often succeeds, so
                                    # wait 5 secs and retry.
                                    # If all retries fail, we'll try again in a
                                    # minute because we set
                                    # carApiLastStartOrStopChargeTime = now earlier.
                                    time.sleep(5)
                                    continue
                                else:
                                    # Start or stop charge failed with an error I
                                    # haven't seen before, so wait
                                    # carApiErrorRetryMins mins before trying again.
                                    self.master.debugLog(
                                        1,
                                        "TeslaAPI",
                                        'ERROR "'
                                        + reason
                                        + '" when trying to '
                                        + startOrStop
                                        + " car charging via Tesla car API.  Will try again later."
                                        + "\nIf this error persists, please private message user CDragon at http://teslamotorsclub.com with a copy of this error.",
                                    )
                                    result = "error"
                                    self.updateCarApiLastErrorTime(vehicle)

                except (KeyError, TypeError):
                    # This catches cases like trying to access
                    # apiResponseDict['response'] when 'response' doesn't exist in
                    # apiResponseDict.
                    self.master.debugLog(
                        1,
                        "TeslaAPI",
                        "ERROR: Failed to "
                        + startOrStop
                        + " car charging via Tesla car API.  Will try again later.",
                    )
                    self.updateCarApiLastErrorTime(vehicle)
                break

        if (
                self.config["config"]["debugLevel"] >= 1
                and self.getLastStartOrStopChargeTime() == now
        ):
            self.master.debugLog(
                1, "TeslaAPI", "Car API " + startOrStop + " charge result: " + result
            )

        return result

    def applyChargeLimit(self, limit, checkArrival=False, checkDeparture=False):

        if limit != -1 and (limit < 50 or limit > 100):
            self.master.debugLog(8, "TeslaAPI", "applyChargeLimit skipped")
            return "error"

        if not self.car_api_available():
            self.master.debugLog(
                8,
                "TeslaAPI",
                "applyChargeLimit return because car_api_available() == False",
            )
            return "error"

        now = time.time()
        if (
                not checkArrival
                and not checkDeparture
                and now - self.carApiLastChargeLimitApplyTime < 60
        ):
            # Don't change limits more often than once a minute
            self.master.debugLog(
                11,
                "TeslaAPI",
                "applyChargeLimit return because under 60 sec since last carApiLastChargeLimitApplyTime",
            )
            return "error"

        # We need to try to apply limits if:
        #   - We think the car is at home and the limit has changed
        #   - We think the car is at home and we've been asked to check for departures
        #   - We think the car is at home and we notice it gone
        #   - We think the car is away from home and we've been asked to check for arrivals
        #
        # We do NOT opportunistically check for arrivals, because that would be a
        # continuous API poll.
        needToWake = False
        for vehicle in self.carApiVehicles:
            (wasAtHome, outside, lastApplied) = self.master.getNormalChargeLimit(
                vehicle.ID
            )
            # Don't wake cars to tell them about reduced limits;
            # only wake if they might be able to charge further now
            if wasAtHome and (limit > (lastApplied if lastApplied != -1 else outside)):
                needToWake = True
                vehicle.stopAskingToStartCharging = False
            if (
                    wasAtHome
                    and (
                            limit != lastApplied
                            or checkDeparture
                            or (vehicle.update_location(cacheTime=3600) and not vehicle.atHome)
                    )
            ) or (not wasAtHome and checkArrival):
                vehicle.stopTryingToApplyLimit = False

        if needToWake and self.car_api_available(applyLimit=True) is False:
            self.master.debugLog(
                8,
                "TeslaAPI",
                "applyChargeLimit return because car_api_available() == False",
            )
            return "error"

        if self.lastChargeLimitApplied != limit:
            if limit != -1:
                self.master.debugLog(
                    2,
                    "TeslaAPI",
                    "Attempting to apply limit of "
                    + str(limit)
                    + "% to all vehicles at home",
                )
            else:
                self.master.debugLog(
                    2,
                    "TeslaAPI",
                    "Attempting to restore charge limits for all vehicles at home",
                )
            self.lastChargeLimitApplied = limit

        self.carApiLastChargeLimitApplyTime = now

        needSleep = False
        for vehicle in self.carApiVehicles:
            if vehicle.stopTryingToApplyLimit or not vehicle.ready():
                continue

            located = vehicle.update_location()
            (wasAtHome, outside, lastApplied) = self.master.getNormalChargeLimit(
                vehicle.ID
            )
            forgetVehicle = False
            if not vehicle.update_charge():
                # We failed to read the "normal" limit; don't risk changing it.
                continue

            if not wasAtHome and located and vehicle.atHome:
                self.master.debugLog(2, "TeslaAPI", vehicle.name + " has arrived")
                outside = vehicle.chargeLimit
            elif wasAtHome and located and not vehicle.atHome:
                self.master.debugLog(2, "TeslaAPI", vehicle.name + " has departed")
                forgetVehicle = True

            if limit == -1 or (located and not vehicle.atHome):
                # We're removing any applied limit, provided it hasn't been manually changed
                #
                # If lastApplied == -1, the manual-change path is always selected.
                if wasAtHome and vehicle.chargeLimit == lastApplied:
                    if vehicle.apply_charge_limit(outside):
                        self.master.debugLog(
                            2,
                            "TeslaAPI",
                            "Restoring "
                            + vehicle.name
                            + " to charge limit "
                            + str(outside)
                            + "%",
                        )
                        vehicle.stopTryingToApplyLimit = True
                else:
                    # If the charge limit has been manually changed, user action overrides the
                    # saved charge limit.  Leave it alone.
                    vehicle.stopTryingToApplyLimit = True
                    outside = vehicle.chargeLimit

                if vehicle.stopTryingToApplyLimit:
                    if forgetVehicle:
                        self.master.removeNormalChargeLimit(vehicle.ID)
                    else:
                        self.master.saveNormalChargeLimit(vehicle.ID, outside, -1)
            else:
                if vehicle.chargeLimit != limit:
                    if vehicle.apply_charge_limit(limit):
                        self.master.debugLog(
                            2,
                            "TeslaAPI",
                            "Set "
                            + vehicle.name
                            + " to charge limit of "
                            + str(limit)
                            + "%",
                        )
                        vehicle.stopTryingToApplyLimit = True
                else:
                    vehicle.stopTryingToApplyLimit = True

                if vehicle.stopTryingToApplyLimit:
                    self.master.saveNormalChargeLimit(vehicle.ID, outside, limit)

            if vehicle.atHome and vehicle.stopTryingToApplyLimit:
                needSleep = True

        if needSleep:
            # If you start charging too quickly after setting the charge limit,
            # the vehicle sometimes refuses the start command because it's
            # "fully charged" under the old limit, but then continues to say
            # charging was stopped once the new limit is in place.
            time.sleep(5)

        if checkArrival:
            self.updateChargeAtHome()

    def getCarApiBearerToken(self):
        return self.carApiBearerToken

    def getCarApiErrorRetryMins(self, vehicle=None):
        errorCount = self.errorCount
        if vehicle:
            errorCount = max(vehicle.errorCount, errorCount)
        return pow(2, max(errorCount - 1, 0))

    def getCarApiLastErrorTime(self):
        return self.carApiLastErrorTime

    def getCarApiRefreshToken(self):
        return self.carApiRefreshToken

    def getCarApiRetryRemaining(self, vehicle=None):
        # Calculate the amount of time remaining until the API can be queried
        # again. This is the api backoff time minus the difference between now
        # and the last error time

        # The optional vehicleLast parameter allows passing the last error time
        # for an individual vehicle, rather than the entire API.
        lastError = self.getCarApiLastErrorTime()
        if vehicle:
            lastError = max(vehicle.lastErrorTime, lastError)

        if lastError == 0:
            return 0
        else:
            backoff = self.getCarApiErrorRetryMins(vehicle) * 60
            lasterrortime = time.time() - lastError
            if lasterrortime >= backoff:
                return 0
            else:
                self.master.debugLog(
                    11,
                    "TeslaAPI",
                    "Backoff is "
                    + str(backoff)
                    + ", lasterror delta is "
                    + str(lasterrortime)
                    + ", last error was "
                    + str(lastError),
                )
                return int(backoff - lasterrortime)

    def getCarApiTransientErrors(self):
        return self.carApiTransientErrors

    def getCarApiTokenExpireTime(self):
        return self.carApiTokenExpireTime

    def getLastStartOrStopChargeTime(self):
        return int(self.carApiLastStartOrStopChargeTime)

    def getVehicleCount(self):
        # Returns the number of currently tracked vehicles
        return int(len(self.carApiVehicles))

    def getCarApiVehicles(self):
        return self.carApiVehicles

    def resetCarApiLastErrorTime(self, vehicle=None):
        self.carApiLastErrorTime = 0
        if vehicle:
            vehicle.lastErrorTime = 0
            vehicle.errorCount = 0
        self.errorCount = 0
        return True

    def setCarApiBearerToken(self, token=None):
        if token:
            self.carApiBearerToken = token
            return True
        else:
            return False

    def setCarApiRefreshToken(self, token):
        self.carApiRefreshToken = token
        return True

    def setCarApiTokenExpireTime(self, value):
        self.carApiTokenExpireTime = value
        return True

    def updateCarApiLastErrorTime(self, vehicle=None):
        timestamp = time.time()
        self.master.debugLog(
            8,
            "TeslaAPI",
            "updateCarApiLastErrorTime() called due to Tesla API Error. Updating timestamp from "
            + str(self.carApiLastErrorTime)
            + " to "
            + str(timestamp),
        )
        if vehicle:
            vehicle.lastErrorTime = timestamp
            vehicle.errorCount += 1
        else:
            self.carApiLastErrorTime = timestamp
            self.errorCount += 1

        return True

    def updateLastStartOrStopChargeTime(self):
        self.carApiLastStartOrStopChargeTime = time.time()
        return True

    def updateChargeAtHome(self):
        for car in self.carApiVehicles:
            if car.atHome:
                car.update_charge()
        self.lastChargeCheck = time.time()

    @property
    def numCarsAtHome(self):
        return len([car for car in self.carApiVehicles if car.atHome])

    @property
    def minBatteryLevelAtHome(self):
        if time.time() - self.lastChargeCheck > self.chargeUpdateInterval:
            self.master.queue_background_task({"cmd": "checkCharge"})
        return min(
            [car.batteryLevel for car in self.carApiVehicles if car.atHome],
            default=10000,
        )


class CarApiVehicle:
    import time
    import requests
    import json

    carapi = None
    config = None
    debuglevel = 0
    ID = None
    name = ""
    VIN = ""

    firstWakeAttemptTime = 0
    lastAPIAccessTime = 0
    delayNextWakeAttempt = 0
    lastLimitAttemptTime = 0

    errorCount = 0
    lastErrorTime = 0
    lastDriveStatusTime = 0
    lastChargeStatusTime = 0
    stopAskingToStartCharging = False
    stopTryingToApplyLimit = False

    batteryLevel = 10000
    chargeLimit = -1
    lat = 10000
    lon = 10000
    atHome = False
    timeToFullCharge = 0.0

    def __init__(self, json, carapi, config):
        self.carapi = carapi
        self.config = config
        self.debugLevel = config["config"]["debugLevel"]
        self.ID = json["id"]
        self.VIN = json["vin"]
        self.name = json["display_name"]

    def ready(self):
        if self.carapi.getCarApiRetryRemaining(self):
            # It's been under carApiErrorRetryMins minutes since the car API
            # generated an error on this vehicle. Return that car is not ready.
            self.carapi.master.debugLog(
                8,
                "TeslaAPI",
                self.name
                + " not ready because of recent lastErrorTime "
                + str(self.lastErrorTime),
            )
            return False

        if (
                self.firstWakeAttemptTime == 0
                and time.time() - self.lastAPIAccessTime < 2 * 60
        ):
            # If it's been less than 2 minutes since we successfully woke this car, it
            # should still be awake.  No need to check.  It returns to sleep state about
            # two minutes after the last command was issued.
            return True

        # This can check whether the car is online; if so, it will likely stay online for
        # two minutes.
        if self.is_awake():
            self.firstWakeAttemptTime = 0
            return True

        self.carapi.master.debugLog(
            8,
            "TeslaVehic",
            self.name + " not ready because it wasn't woken in the last 2 minutes.",
        )
        return False

    # Permits opportunistic API requests
    def is_awake(self):
        url = "https://owner-api.teslamotors.com/api/1/vehicles/" + str(self.ID)
        (result, response) = self.get_car_api(url, checkReady=False, provesOnline=False)
        return result and response.get("state", "") == "online"

    def get_car_api(self, url, checkReady=True, provesOnline=True):
        if checkReady and not self.ready():
            return False, None

        apiResponseDict = {}

        headers = {
            "accept": "application/json",
            "Authorization": "Bearer " + self.carapi.getCarApiBearerToken(),
        }

        # Retry up to 3 times on certain errors.
        for _ in range(0, 3):
            try:
                req = requests.get(url, headers=headers)
                self.carapi.master.debugLog(
                    8, "TeslaVehic", "Car API cmd " + url + " " + str(req)
                )
                apiResponseDict = self.json.loads(req.text)
                # This error can happen here as well:
                #   {'response': {'reason': 'could_not_wake_buses', 'result': False}}
                # This one is somewhat common:
                #   {'response': None, 'error': 'vehicle unavailable: {:error=>"vehicle unavailable:"}', 'error_description': ''}
            except requests.exceptions.RequestException:
                pass

            try:
                self.carapi.master.debugLog(
                    10, "TeslaVehic", "Car API vehicle status" + str(apiResponseDict)
                )

<<<<<<< HEAD
=======
                if "error" in apiResponseDict:
                    foundKnownError = False
                    error = apiResponseDict["error"]

                    for knownError in self.carapi.getCarApiTransientErrors():
                        if knownError == error[0: len(knownError)]:
                            # I see these errors often enough that I think
                            # it's worth re-trying in 1 minute rather than
                            # waiting carApiErrorRetryMins minutes for retry
                            # in the standard error handler.
                            self.carapi.master.debugLog(
                                1,
                                "TeslaVehic",
                                "Car API returned '"
                                + error
                                + "' when trying to get status.  Try again in 1 minute.",
                            )
                            time.sleep(60)
                            foundKnownError = True
                            break
                    if foundKnownError:
                        continue

>>>>>>> f5ac21a3
                response = apiResponseDict["response"]

                # A successful call to drive_state will not contain a
                # response['reason'], so we check if the 'reason' key exists.
                if (
                        "reason" in response
                        and response["reason"] == "could_not_wake_buses"
                ):
                    # Retry after 5 seconds.  See notes in car_api_charge where
                    # 'could_not_wake_buses' is handled.
                    time.sleep(5)
                    continue
            except (KeyError, TypeError):
                # This catches cases like trying to access
                # apiResponseDict['response'] when 'response' doesn't exist in
                # apiResponseDict.
                self.carapi.master.debugLog(
                    1,
                    "TeslaVehic",
                    "ERROR: Can't access vehicle status for "
                    + self.name
                    + ".  Will try again later.",
                )
<<<<<<< HEAD
                self.carapi.updateCarApiLastErrorTime(self)
                return (False, None)
=======
                self.lastErrorTime = time.time()
                return False, None
>>>>>>> f5ac21a3

            if provesOnline:
                self.lastAPIAccessTime = time.time()

<<<<<<< HEAD
            return (True, response)
        else:
            self.carapi.updateCarApiLastErrorTime(self)
            return (False, None)

=======
            return True, response
>>>>>>> f5ac21a3

    def update_location(self, cacheTime=60):

        url = "https://owner-api.teslamotors.com/api/1/vehicles/"
        url = url + str(self.ID) + "/data_request/drive_state"

        now = time.time()

        if now - self.lastDriveStatusTime < cacheTime:
            return True

        (result, response) = self.get_car_api(url)

        if result:
            self.lastDriveStatusTime = now
            self.lat = response["latitude"]
            self.lon = response["longitude"]
            self.atHome = self.carapi.is_location_home(self.lat, self.lon)

        return result

    def update_charge(self):
        url = "https://owner-api.teslamotors.com/api/1/vehicles/"
        url = url + str(self.ID) + "/data_request/charge_state"

        now = time.time()

        if now - self.lastChargeStatusTime < 60:
            return True

        (result, response) = self.get_car_api(url)

        if result:
            self.lastChargeStatusTime = time.time()
            self.chargeLimit = response["charge_limit_soc"]
            self.batteryLevel = response["battery_level"]
            self.timeToFullCharge = response["time_to_full_charge"]

        return result

    def apply_charge_limit(self, limit):
        if self.stopTryingToApplyLimit:
            return True

        now = time.time()

        if (
<<<<<<< HEAD
            now - self.lastLimitAttemptTime <= 300
            or self.carapi.getCarApiRetryRemaining(self)
=======
                now - self.lastLimitAttemptTime <= 300
                or self.carapi.getCarApiRetryRemaining(self.lastErrorTime)
>>>>>>> f5ac21a3
        ):
            return False

        if self.ready() is False:
            return False

        self.lastLimitAttemptTime = now

        url = "https://owner-api.teslamotors.com/api/1/vehicles/"
        url = url + str(self.ID) + "/command/set_charge_limit"

        headers = {
            "accept": "application/json",
            "Authorization": "Bearer " + self.carapi.getCarApiBearerToken(),
        }
        body = {"percent": limit}

        for _ in range(0, 3):
            try:
                req = requests.post(url, headers=headers, json=body)
                self.carapi.master.debugLog(
                    8, "TeslaVehic", "Car API cmd set_charge_limit " + str(req)
                )

                apiResponseDict = self.json.loads(req.text)
            except requests.exceptions.RequestException:
                pass

            result = False
            reason = ""
            try:
                result = apiResponseDict["response"]["result"]
                reason = apiResponseDict["response"]["reason"]
            except (KeyError, TypeError):
                # This catches unexpected cases like trying to access
                # apiResponseDict['response'] when 'response' doesn't exist
                # in apiResponseDict.
                result = False

            if result is True or reason == "already_set":
                self.stopTryingToApplyLimit = True
                self.lastAPIAccessTime = now
                self.carapi.resetCarApiLastErrorTime(self)
                return True
            elif reason == "could_not_wake_buses":
                time.sleep(5)
                continue
<<<<<<< HEAD
=======
            elif apiResponseDict["response"] is None:
                if "error" in apiResponseDict:
                    foundKnownError = False
                    error = apiResponseDict["error"]
                    for knownError in self.carapi.getCarApiTransientErrors():
                        if knownError == error[0: len(knownError)]:
                            # I see these errors often enough that I think
                            # it's worth re-trying in 1 minute rather than
                            # waiting carApiErrorRetryMins minutes for retry
                            # in the standard error handler.
                            self.carapi.master.debugLog(
                                1,
                                "TeslaVehic",
                                "Car API returned '"
                                + error
                                + "' when trying to set charge limit.  Try again in 1 minute.",
                            )
                            time.sleep(60)
                            foundKnownError = True
                            break
                    if foundKnownError:
                        continue
>>>>>>> f5ac21a3
            else:
                self.carapi.updateCarApiLastErrorTime(self)

        return False<|MERGE_RESOLUTION|>--- conflicted
+++ resolved
@@ -260,7 +260,7 @@
             self.master.queue_background_task({"cmd": "saveSettings"})
 
     def car_api_available(
-            self, email=None, password=None, charge=None, applyLimit=None
+        self, email=None, password=None, charge=None, applyLimit=None
     ):
         now = time.time()
         needSleep = False
@@ -295,8 +295,8 @@
 
         # Authentiate to Tesla API
         if (
-                self.getCarApiBearerToken() == ""
-                or self.getCarApiTokenExpireTime() - now < 30 * 24 * 60 * 60
+            self.getCarApiBearerToken() == ""
+            or self.getCarApiTokenExpireTime() - now < 30 * 24 * 60 * 60
         ):
             if self.getCarApiRefreshToken() != "":
                 headers = {
@@ -318,10 +318,10 @@
 
                 # If any string is returned, we redirect to it. This helps with MFA login flow
                 if (
-                        str(ret) != "True"
-                        and str(ret) != "False"
-                        and str(ret) != ""
-                        and str(ret) != "None"
+                    str(ret) != "True"
+                    and str(ret) != "False"
+                    and str(ret) != ""
+                    and str(ret) != "None"
                 ):
                     return ret
 
@@ -559,34 +559,8 @@
                                 # don't have the charger plugged in.
                         else:
                             # Handle 'error' state.
-<<<<<<< HEAD
                             self.updateCarApiLastErrorTime()
                             if now - vehicle.firstWakeAttemptTime >= 60 * 60:
-=======
-                            if now - vehicle.firstWakeAttemptTime <= 60 * 60:
-                                # We've tried to wake the car for less than an
-                                # hour.
-                                foundKnownError = False
-                                if "error" in apiResponseDict:
-                                    error = apiResponseDict["error"]
-                                    for knownError in self.getCarApiTransientErrors():
-                                        if knownError == error[0: len(knownError)]:
-                                            foundKnownError = True
-                                            break
-
-                                if foundKnownError:
-                                    # I see these errors often enough that I think
-                                    # it's worth re-trying in 1 minute rather than
-                                    # waiting 5 minutes for retry in the standard
-                                    # error handler.
-                                    vehicle.delayNextWakeAttempt = 60
-                                else:
-                                    # by the API servers being down, car being out of
-                                    # range, or by something I can't anticipate. Try
-                                    # waking the car every 5 mins.
-                                    vehicle.delayNextWakeAttempt = 5 * 60
-                            else:
->>>>>>> f5ac21a3
                                 # Car hasn't woken for over an hour. Try again
                                 # in 15 minutes. We'll show an error about this
                                 # later.
@@ -613,8 +587,8 @@
                             )
 
                     if (
-                            vehicle.firstWakeAttemptTime > 0
-                            and now - vehicle.firstWakeAttemptTime > 60 * 60
+                        vehicle.firstWakeAttemptTime > 0
+                        and now - vehicle.firstWakeAttemptTime > 60 * 60
                     ):
                         # It should never take over an hour to wake a car.  If it
                         # does, ask user to report an error.
@@ -624,14 +598,8 @@
                             "ERROR: We have failed to wake a car from '"
                             + state
                             + "' state for %.1f hours.\n"
-<<<<<<< HEAD
                             "Please file an issue at https://github.com/ngardiner/TWCManager/. "
                             "Also include this: %s"
-=======
-                              "Please private message user CDragon at "
-                              "http://teslamotorsclub.com with a copy of this error. "
-                              "Also include this: %s"
->>>>>>> f5ac21a3
                             % (
                                 ((now - vehicle.firstWakeAttemptTime) / 60 / 60),
                                 str(apiResponseDict),
@@ -639,8 +607,8 @@
                         )
 
         if (
-                now - self.getCarApiLastErrorTime() < (self.getCarApiErrorRetryMins() * 60)
-                or self.getCarApiBearerToken() == ""
+            now - self.getCarApiLastErrorTime() < (self.getCarApiErrorRetryMins() * 60)
+            or self.getCarApiBearerToken() == ""
         ):
             self.master.debugLog(
                 8,
@@ -704,8 +672,8 @@
         # is another case of a bug that's been causing car GPS to freeze  the
         # last couple months.
         if (
-                abs(self.master.getHomeLatLon()[0] - lat) > 0.0289
-                or abs(self.master.getHomeLatLon()[1] - lon) > 0.0289
+            abs(self.master.getHomeLatLon()[0] - lat) > 0.0289
+            or abs(self.master.getHomeLatLon()[1] - lon) > 0.0289
         ):
             return False
 
@@ -759,9 +727,9 @@
                 continue
 
             if (
-                    vehicle.update_charge()
-                    and vehicle.batteryLevel < self.minChargeLevel
-                    and not charge
+                vehicle.update_charge()
+                and vehicle.batteryLevel < self.minChargeLevel
+                and not charge
             ):
                 # If the vehicle's charge state is lower than the configured minimum,
                 #   don't stop it from charging, even if we'd otherwise not charge.
@@ -773,8 +741,8 @@
             self.updateLastStartOrStopChargeTime()
 
             if (
-                    self.config["config"]["onlyChargeMultiCarsAtHome"]
-                    and self.getVehicleCount() > 1
+                self.config["config"]["onlyChargeMultiCarsAtHome"]
+                and self.getVehicleCount() > 1
             ):
                 # When multiple cars are enrolled in the car API, only start/stop
                 # charging cars parked at home.
@@ -855,103 +823,69 @@
                     #   {'error': 'operation_timedout for txid `4853e3ad74de12733f8cc957c9f60040`}', 'response': None, 'error_description': ''}
                     # Start or stop charging success:
                     #   {'response': {'result': True, 'reason': ''}}
-<<<<<<< HEAD
                     if apiResponseDict["response"] == None:
                         # This generally indicates an error like 'vehicle
-=======
-                    if apiResponseDict["response"] is None:
-                        if "error" in apiResponseDict:
-                            foundKnownError = False
-                            error = apiResponseDict["error"]
-                            for knownError in self.getCarApiTransientErrors():
-                                if knownError == error[0: len(knownError)]:
-                                    # I see these errors often enough that I think
-                                    # it's worth re-trying in 1 minute rather than
-                                    # waiting carApiErrorRetryMins minutes for retry
-                                    # in the standard error handler.
-                                    self.master.debugLog(
-                                        1,
-                                        "TeslaAPI",
-                                        "Car API returned '"
-                                        + error
-                                        + "' when trying to start charging.  Try again in 1 minute.",
-                                    )
-                                    time.sleep(60)
-                                    foundKnownError = True
-                                    break
-                            if foundKnownError:
-                                continue
-
-                        # This generally indicates a significant error like 'vehicle
->>>>>>> f5ac21a3
                         # unavailable', but it's not something I think the caller can do
                         # anything about, so return generic 'error'.
                         result = "error"
                         # Don't send another command to this vehicle for
                         # carApiErrorRetryMins mins.
-<<<<<<< HEAD
                         self.updateCarApiLastErrorTime(vehicle)
-                    else:
-                        if apiResponseDict["response"]["result"] == True:
+                    elif apiResponseDict["response"]["result"] == True:
+                        self.resetCarApiLastErrorTime(vehicle)
+                    elif charge:
+                        reason = apiResponseDict["response"]["reason"]
+                        if reason == "complete" or reason == "charging":
+                            # We asked the car to charge, but it responded that
+                            # it can't, either because it's reached target
+                            # charge state (reason == 'complete'), or it's
+                            # already trying to charge (reason == 'charging').
+                            # In these cases, it won't help to keep asking it to
+                            # charge, so set vehicle.stopAskingToStartCharging =
+                            # True.
+                            #
+                            # Remember, this only means at least one car in the
+                            # list wants us to stop asking and we don't know
+                            # which car in the list is connected to our TWC.
+                            self.master.debugLog(
+                                1,
+                                "TeslaAPI",
+                                vehicle.name
+                                + " is done charging or already trying to charge.  Stop asking to start charging.",
+                            )
+                            vehicle.stopAskingToStartCharging = True
                             self.resetCarApiLastErrorTime(vehicle)
-                        elif charge:
-=======
-                        vehicle.lastErrorTime = now
-                    elif not apiResponseDict["response"]["result"]:
-                        if charge:
->>>>>>> f5ac21a3
-                            reason = apiResponseDict["response"]["reason"]
-                            if reason == "complete" or reason == "charging":
-                                # We asked the car to charge, but it responded that
-                                # it can't, either because it's reached target
-                                # charge state (reason == 'complete'), or it's
-                                # already trying to charge (reason == 'charging').
-                                # In these cases, it won't help to keep asking it to
-                                # charge, so set vehicle.stopAskingToStartCharging =
-                                # True.
-                                #
-                                # Remember, this only means at least one car in the
-                                # list wants us to stop asking and we don't know
-                                # which car in the list is connected to our TWC.
+                        else:
+                            # Car was unable to charge for some other reason, such
+                            # as 'could_not_wake_buses'.
+                            if reason == "could_not_wake_buses":
+                                # This error often happens if you call
+                                # charge_start too quickly after another command
+                                # like drive_state. Even if you delay 5 seconds
+                                # between the commands, this error still comes
+                                # up occasionally. Retrying often succeeds, so
+                                # wait 5 secs and retry.
+                                # If all retries fail, we'll try again in a
+                                # minute because we set
+                                # carApiLastStartOrStopChargeTime = now earlier.
+                                time.sleep(5)
+                                continue
+                            else:
+                                # Start or stop charge failed with an error I
+                                # haven't seen before, so wait
+                                # carApiErrorRetryMins mins before trying again.
                                 self.master.debugLog(
                                     1,
                                     "TeslaAPI",
-                                    vehicle.name
-                                    + " is done charging or already trying to charge.  Stop asking to start charging.",
+                                    'ERROR "'
+                                    + reason
+                                    + '" when trying to '
+                                    + startOrStop
+                                    + " car charging via Tesla car API.  Will try again later."
+                                    + "\nIf this error persists, please private message user CDragon at http://teslamotorsclub.com with a copy of this error.",
                                 )
-                                vehicle.stopAskingToStartCharging = True
-                                self.resetCarApiLastErrorTime(vehicle)
-                            else:
-                                # Car was unable to charge for some other reason, such
-                                # as 'could_not_wake_buses'.
-                                if reason == "could_not_wake_buses":
-                                    # This error often happens if you call
-                                    # charge_start too quickly after another command
-                                    # like drive_state. Even if you delay 5 seconds
-                                    # between the commands, this error still comes
-                                    # up occasionally. Retrying often succeeds, so
-                                    # wait 5 secs and retry.
-                                    # If all retries fail, we'll try again in a
-                                    # minute because we set
-                                    # carApiLastStartOrStopChargeTime = now earlier.
-                                    time.sleep(5)
-                                    continue
-                                else:
-                                    # Start or stop charge failed with an error I
-                                    # haven't seen before, so wait
-                                    # carApiErrorRetryMins mins before trying again.
-                                    self.master.debugLog(
-                                        1,
-                                        "TeslaAPI",
-                                        'ERROR "'
-                                        + reason
-                                        + '" when trying to '
-                                        + startOrStop
-                                        + " car charging via Tesla car API.  Will try again later."
-                                        + "\nIf this error persists, please private message user CDragon at http://teslamotorsclub.com with a copy of this error.",
-                                    )
-                                    result = "error"
-                                    self.updateCarApiLastErrorTime(vehicle)
+                                result = "error"
+                                self.updateCarApiLastErrorTime(vehicle)
 
                 except (KeyError, TypeError):
                     # This catches cases like trying to access
@@ -968,8 +902,8 @@
                 break
 
         if (
-                self.config["config"]["debugLevel"] >= 1
-                and self.getLastStartOrStopChargeTime() == now
+            self.config["config"]["debugLevel"] >= 1
+            and self.getLastStartOrStopChargeTime() == now
         ):
             self.master.debugLog(
                 1, "TeslaAPI", "Car API " + startOrStop + " charge result: " + result
@@ -993,9 +927,9 @@
 
         now = time.time()
         if (
-                not checkArrival
-                and not checkDeparture
-                and now - self.carApiLastChargeLimitApplyTime < 60
+            not checkArrival
+            and not checkDeparture
+            and now - self.carApiLastChargeLimitApplyTime < 60
         ):
             # Don't change limits more often than once a minute
             self.master.debugLog(
@@ -1024,12 +958,12 @@
                 needToWake = True
                 vehicle.stopAskingToStartCharging = False
             if (
-                    wasAtHome
-                    and (
-                            limit != lastApplied
-                            or checkDeparture
-                            or (vehicle.update_location(cacheTime=3600) and not vehicle.atHome)
-                    )
+                wasAtHome
+                and (
+                    limit != lastApplied
+                    or checkDeparture
+                    or (vehicle.update_location(cacheTime=3600) and not vehicle.atHome)
+                )
             ) or (not wasAtHome and checkArrival):
                 vehicle.stopTryingToApplyLimit = False
 
@@ -1321,8 +1255,8 @@
             return False
 
         if (
-                self.firstWakeAttemptTime == 0
-                and time.time() - self.lastAPIAccessTime < 2 * 60
+            self.firstWakeAttemptTime == 0
+            and time.time() - self.lastAPIAccessTime < 2 * 60
         ):
             # If it's been less than 2 minutes since we successfully woke this car, it
             # should still be awake.  No need to check.  It returns to sleep state about
@@ -1379,39 +1313,13 @@
                     10, "TeslaVehic", "Car API vehicle status" + str(apiResponseDict)
                 )
 
-<<<<<<< HEAD
-=======
-                if "error" in apiResponseDict:
-                    foundKnownError = False
-                    error = apiResponseDict["error"]
-
-                    for knownError in self.carapi.getCarApiTransientErrors():
-                        if knownError == error[0: len(knownError)]:
-                            # I see these errors often enough that I think
-                            # it's worth re-trying in 1 minute rather than
-                            # waiting carApiErrorRetryMins minutes for retry
-                            # in the standard error handler.
-                            self.carapi.master.debugLog(
-                                1,
-                                "TeslaVehic",
-                                "Car API returned '"
-                                + error
-                                + "' when trying to get status.  Try again in 1 minute.",
-                            )
-                            time.sleep(60)
-                            foundKnownError = True
-                            break
-                    if foundKnownError:
-                        continue
-
->>>>>>> f5ac21a3
                 response = apiResponseDict["response"]
 
                 # A successful call to drive_state will not contain a
                 # response['reason'], so we check if the 'reason' key exists.
                 if (
-                        "reason" in response
-                        and response["reason"] == "could_not_wake_buses"
+                    "reason" in response
+                    and response["reason"] == "could_not_wake_buses"
                 ):
                     # Retry after 5 seconds.  See notes in car_api_charge where
                     # 'could_not_wake_buses' is handled.
@@ -1428,26 +1336,16 @@
                     + self.name
                     + ".  Will try again later.",
                 )
-<<<<<<< HEAD
                 self.carapi.updateCarApiLastErrorTime(self)
-                return (False, None)
-=======
-                self.lastErrorTime = time.time()
                 return False, None
->>>>>>> f5ac21a3
 
             if provesOnline:
-                self.lastAPIAccessTime = time.time()
-
-<<<<<<< HEAD
-            return (True, response)
+                self.carapi.resetCarApiLastErrorTime(self)
+
+            return True, response
         else:
             self.carapi.updateCarApiLastErrorTime(self)
-            return (False, None)
-
-=======
-            return True, response
->>>>>>> f5ac21a3
+            return False, None
 
     def update_location(self, cacheTime=60):
 
@@ -1495,13 +1393,8 @@
         now = time.time()
 
         if (
-<<<<<<< HEAD
             now - self.lastLimitAttemptTime <= 300
             or self.carapi.getCarApiRetryRemaining(self)
-=======
-                now - self.lastLimitAttemptTime <= 300
-                or self.carapi.getCarApiRetryRemaining(self.lastErrorTime)
->>>>>>> f5ac21a3
         ):
             return False
 
@@ -1549,31 +1442,6 @@
             elif reason == "could_not_wake_buses":
                 time.sleep(5)
                 continue
-<<<<<<< HEAD
-=======
-            elif apiResponseDict["response"] is None:
-                if "error" in apiResponseDict:
-                    foundKnownError = False
-                    error = apiResponseDict["error"]
-                    for knownError in self.carapi.getCarApiTransientErrors():
-                        if knownError == error[0: len(knownError)]:
-                            # I see these errors often enough that I think
-                            # it's worth re-trying in 1 minute rather than
-                            # waiting carApiErrorRetryMins minutes for retry
-                            # in the standard error handler.
-                            self.carapi.master.debugLog(
-                                1,
-                                "TeslaVehic",
-                                "Car API returned '"
-                                + error
-                                + "' when trying to set charge limit.  Try again in 1 minute.",
-                            )
-                            time.sleep(60)
-                            foundKnownError = True
-                            break
-                    if foundKnownError:
-                        continue
->>>>>>> f5ac21a3
             else:
                 self.carapi.updateCarApiLastErrorTime(self)
 
